--- conflicted
+++ resolved
@@ -205,10 +205,6 @@
         
         if self.t_current >= self.t_final:
             print("Simulation has reached the final time, no further steps will be executed.")
-<<<<<<< HEAD
-=======
-            self.state.to_netcdf(self.tmp_file_path, engine="h5netcdf", mode="w")
->>>>>>> 63ebe877
             return True
 
         state_history, post_processed_outputs_history, sim_error = run_loop.run_loop(
