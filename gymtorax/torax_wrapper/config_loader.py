--- conflicted
+++ resolved
@@ -41,14 +41,8 @@
             raise TypeError("Configuration must be a dictionary")
         self.action_handler = action_handler
 
-<<<<<<< HEAD
-        self.config_dict: dict[str, Any] = config      
-        self.validate()
-        
-=======
         self.config_dict: dict[str, Any] = config
         self._validate()
->>>>>>> 94d53cb1
         try:
             self.config_torax: ToraxConfig = torax.ToraxConfig.from_dict(self.config_dict)
         except Exception as e:
@@ -200,19 +194,11 @@
         """
         if 't_initial' in self.config_dict['numerics'] and self.config_dict['numerics']['t_initial'] != 0.0:
             raise ValueError("The 't_initial' in 'numerics' must be set to 0.0 for the initial configuration.")
-<<<<<<< HEAD
-        
-        if(self.action_handler is not None):
-            action_list = self.action_handler.get_actions()
-            for a in action_list:
-                a.init_dict(self.config_dict)
-=======
 
         action_list = self.action_handler.get_actions()
         for a in action_list:
             a.init_dict(self.config_dict)
 
->>>>>>> 94d53cb1
 
     def validate_discretization(self, discretization_torax: str) -> None:
         """
