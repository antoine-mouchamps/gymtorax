import torax
from torax._src.config import build_runtime_params
from torax._src.orchestration import initial_state as initial_state_lib
from torax._src.orchestration import run_loop
from torax._src.orchestration import step_function
from torax._src.orchestration.sim_state import ToraxSimState
from torax._src.output_tools.post_processing import PostProcessedOutputs
from torax._src.output_tools import output
from torax._src.sources import source_models as source_models_lib
from torax._src.torax_pydantic import model_config
from torax._src.state import SimError
from torax._src import state
from xarray import DataTree
from numpy.typing import NDArray

from .config_loader import ConfigLoader
from . import torax_plot_extensions
from ..utils import merge_history_list
import os
import tempfile
import logging

# Set up logger for this module
logger = logging.getLogger(__name__)

class ToraxApp:
    """Represents the Torax application. It initializes the application with a given configuration
    and provides methods to start the application, update the configuration, and run the simulation.
    
    Attributes:
        config: The configuration dictionary for the Torax application.
        delta_t_a: The time step for the actions.
        filename: The name of the file where the simulation state will be saved. The format is 
            'outputs/{filename}.nc'.
    
    Methods:
        __init__(config, delta_t_a, filename): Initializes the Torax application 
            with the provided configuration.
        start(): Initializes the Torax application with the provided configuration. 
        run(): Performs a "single" simulation "step" inside of TORAX (t_current -> t_current + delta_t_a).
        render(plot_configs, gif_name): Renders the simulation results using the provided plot configurations 
            and saves them to files.
    """
    def __init__(self, config_loader: ConfigLoader, delta_t_a: float):
        self.config: ConfigLoader = config_loader

        self.tmp_dir = None
        self.tmp_file_path = None
        self.t_current = 0.0
        self.delta_t_a = delta_t_a
        self.t_final = self.config.get_total_simulation_time()
        self.config.set_total_simulation_time(self.delta_t_a) # End for the first action step
        
        self.is_start: bool = False     #Indicates if the application has been started
        
        self.geometry_provider = None
        self.static_runtime_params_slice = None
        self.dynamic_runtime_params_slice_provider = None
        self.step_fn = None
        self.post_processed_outputs = None  
        self.current_sim_state: ToraxSimState|None = None
        self.current_sim_output: PostProcessedOutputs|None = None
        self.state: output.StateHistory|None = None # history made up of a single state
        self.history_list: list[DataTree] = []
    

    def start(self):
        """Initialize the Torax application with the provided configuration.
        This method sets up the transport model, pedestal model, geometry provider, source models,
        static runtime parameters slice, dynamic runtime parameters slice provider, solver, and step function.
        
        Returns:
            A tuple containing the transport model, pedestal model, geometry provider, source models,
            static runtime parameters slice, dynamic runtime parameters slice provider, step function,
            initial state, post-processed outputs, and a boolean indicating if the restart case is True.
        """

        # Create an empty output.nc file for compatibility with torax
        # restart mechanics
        fd, self.tmp_file_path = tempfile.mkstemp(suffix=".nc", prefix="gymtorax_", dir=None)
        os.close(fd)
        
        # Check if the file can be accessed
        if self.tmp_file_path is None or not os.path.exists(self.tmp_file_path):
            raise FileNotFoundError("Output file not found.")
        self.config.setup_for_simulation(self.tmp_file_path)

    
        transport_model = self.config.config_torax.transport.build_transport_model()
        pedestal_model = self.config.config_torax.pedestal.build_pedestal_model()

        self.geometry_provider = self.config.config_torax.geometry.build_provider
        
        source_models = source_models_lib.SourceModels(
            self.config.config_torax.sources, neoclassical=self.config.config_torax.neoclassical
        )

        self.static_runtime_params_slice = (
        build_runtime_params.build_static_params_from_config(self.config.config_torax)
        )
        
        solver = self.config.config_torax.solver.build_solver(
            static_runtime_params_slice=self.static_runtime_params_slice,
            transport_model=transport_model,
            source_models=source_models,
            pedestal_model=pedestal_model,
        )

        mhd_models = self.config.config_torax.mhd.build_mhd_models(
            static_runtime_params_slice=self.static_runtime_params_slice,
            transport_model=transport_model,
            source_models=source_models,
            pedestal_model=pedestal_model,
        )

        self.step_fn = step_function.SimulationStepFn(
            solver=solver,
            time_step_calculator= self.config.config_torax.time_step_calculator.time_step_calculator,
            transport_model=transport_model,
            pedestal_model=pedestal_model,
            mhd_models=mhd_models,
        )

        self.dynamic_runtime_params_slice_provider = (
            build_runtime_params.DynamicRuntimeParamsSliceProvider.from_config(
                self.config.config_torax
            )
        )
        
        self.current_sim_state, self.current_sim_output = (
            initial_state_lib.get_initial_state_and_post_processed_outputs(
                t=self.config.config_torax.numerics.t_initial,
                static_runtime_params_slice=self.static_runtime_params_slice,
                dynamic_runtime_params_slice_provider=self.dynamic_runtime_params_slice_provider,
                geometry_provider=self.geometry_provider,
                step_fn=self.step_fn,
            )
        )
                    
        state_history = output.StateHistory(
            state_history=[self.current_sim_state],
            post_processed_outputs_history=[self.current_sim_output],
            sim_error=SimError(0),
            torax_config=self.config.config_torax
        )

        self.state = state_history

        self.history_list.append(state_history.simulation_output_to_xr(file_restart=None))

        self.is_start = True

    def update_config(self, action: NDArray) -> None:
        """Update the configuration of the simulation based on the provided action.
        This method updates the configuration dictionary with new values for sources and profile conditions.
        It also prepares the restart file if necessary. 
        Args:
            action: A list of values
        Returns:
            The updated configuration dictionary.
        """
        try:
            self.config.update_config(action,
                                    self.t_current,
                                    self.t_final,
                                    self.delta_t_a)
        except ValueError as e:
            self.close()
            raise ValueError(f"Error updating configuration: {e}")   
        
        self.geometry_provider = self.config.config_torax.geometry.build_provider
             
        self.dynamic_runtime_params_slice_provider = (
            build_runtime_params.DynamicRuntimeParamsSliceProvider.from_config(
                self.config.config_torax
            )
        )

    def run(self)-> bool:
        """ Executes a single action step from `t_current` to `t_current + delta_t_a`.
        This action step may cover multiple simulation timesteps.
        This method runs the simulation loop for a single step, updating the simulation state and saving it
        to a NetCDF file if the simulation has reached the final time.
        Returns:
            A tuple containing the current state in xarray format and the history of the simulation.
        Raises:
            RuntimeError: If the application has not been started before running the simulation.
        """
        if self.is_start is False:
            raise RuntimeError("ToraxApp must be started before running the simulation.")
        
        if self.t_current >= self.t_final:
<<<<<<< HEAD
            logger.debug(" simulation run terminated successfully.")
=======
            logging.debug("Simulation run terminated successfully.")
>>>>>>> 73786b08
            return True
        
        try: 
            logger.debug(f" running simulation step at {self.t_current}/{self.t_final}s.")
            logger.debug(f" time since last run: {interval:.2f} seconds.")
            sim_states_list, post_processed_outputs_list, sim_error = run_loop.run_loop(
                static_runtime_params_slice=self.static_runtime_params_slice,
                dynamic_runtime_params_slice_provider=self.dynamic_runtime_params_slice_provider,
                geometry_provider=self.geometry_provider,
                initial_state=self.current_sim_state,
                initial_post_processed_outputs=self.current_sim_output,
                restart_case=False,
                step_fn=self.step_fn,
                log_timestep_info=False,
                progress_bar=False,
            )
        except Exception as e:
            logger.error(f" an error occurred during the simulation run: {e}. The environment will reset")
            self.close()
            return False
        
        if(sim_error != state.SimError.NO_ERROR):
            logger.warning(f" simulation terminated with an error. The environment will reset")
            self.close()
            return False
        
        self.current_sim_state = sim_states_list[-1]
        self.current_sim_output = post_processed_outputs_list[-1]
        
        self.state = output.StateHistory(
            state_history=[self.current_sim_state],
            post_processed_outputs_history=[self.current_sim_output],
            sim_error=sim_error,
            torax_config=self.config.config_torax,
        )
        
        history = output.StateHistory(
            state_history=sim_states_list,
            post_processed_outputs_history=post_processed_outputs_list,
            sim_error=sim_error,
            torax_config=self.config.config_torax,
        )
        
        self.t_current += self.delta_t_a

        self.history_list.append(history.simulation_output_to_xr(self.config.config_torax.restart))
        
        return True

    def render_gif(self, plot_configs: dict, gif_name: str)-> None:
        """Renders the simulation results using the provided plot configurations and saves them in a gif file.
        Args:
            plot_configs: A dictionary containing the plot configurations.
                Possible keys are 'default', 'simple', 'sources', 'global_params'.
                corresponding values are default_plot_config, simple_plot_config, sources_plot_config, global_params_plot_config.
            gif_name: The name of the GIF file to save the plots.
        """
        self.save_in_file()
        for plot_config in plot_configs:
<<<<<<< HEAD
            logger.debug(f" plotting with configuration: {plot_config}")
=======
            logging.debug(f"Plotting with configuration: {plot_config}")
>>>>>>> 73786b08
            torax_plot_extensions.plot_run_to_gif(
                plot_config=plot_configs[plot_config],
                outfile=self.tmp_file_path,
                frame_skip=5,
                gif_filename=f"tmp/{gif_name}_{plot_config}.gif", 
            )
    
    def save_in_file(self):
        """ Save in a .nc file the history """
        if len(self.history_list) == 1:
            merged_dataTree = self.history_list[0]
        else:
            merged_dataTree = merge_history_list(self.history_list)
        try:
            merged_dataTree.to_netcdf(self.tmp_file_path, engine="h5netcdf", mode="w")
        except Exception as e:
            self.close()
            raise ValueError(f"An error occurred while saving: {e}")
        
    def close(self):
        """Close TORAX ? DELETE OUTPUT FILE(s)"""
        # Clean up everything
        if self.tmp_file_path and os.path.exists(self.tmp_file_path):
            os.remove(self.tmp_file_path)
        self.tmp_file_path = None

    def get_state_data(self):
        """_summary_
        """
        data = self.state.simulation_output_to_xr()
        
        return data<|MERGE_RESOLUTION|>--- conflicted
+++ resolved
@@ -190,11 +190,7 @@
             raise RuntimeError("ToraxApp must be started before running the simulation.")
         
         if self.t_current >= self.t_final:
-<<<<<<< HEAD
             logger.debug(" simulation run terminated successfully.")
-=======
-            logging.debug("Simulation run terminated successfully.")
->>>>>>> 73786b08
             return True
         
         try: 
@@ -254,11 +250,7 @@
         """
         self.save_in_file()
         for plot_config in plot_configs:
-<<<<<<< HEAD
             logger.debug(f" plotting with configuration: {plot_config}")
-=======
-            logging.debug(f"Plotting with configuration: {plot_config}")
->>>>>>> 73786b08
             torax_plot_extensions.plot_run_to_gif(
                 plot_config=plot_configs[plot_config],
                 outfile=self.tmp_file_path,
