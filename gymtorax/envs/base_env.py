--- conflicted
+++ resolved
@@ -368,7 +368,6 @@
             - For 'rgb_array' mode, this calls the plotter's get_rgb_array() method (which must be implemented by the plotter).
             - Subclasses must provide a plotter compatible with these calls.
         """
-<<<<<<< HEAD
 
         if self.render_mode == "human":
             if self.plotter is not None:
@@ -376,13 +375,6 @@
         else:
             if self.plotter is not None:
                 self.plotter.update(current_state=self.state, action_input=self.last_action_dict, t=self.current_time)
-=======
-        if self.render_mode == "human":
-            pass
-        if self.render_mode == "rgb_array" or self.render_mode == None:
-            pass 
-        return None
->>>>>>> 99feea85
 
     def save_file(self, file_name):
         """"""
@@ -393,7 +385,6 @@
 
         logger.debug(f"Saved simulation history to {file_name}")
 
-<<<<<<< HEAD
     def save_gif(self, filename: str = "torax_output.gif", interval: int = 200, frame_step: int = 2) -> None:
         """
         Save the data as a GIF file.
@@ -432,9 +423,6 @@
                 value = state.get(cat, {}).get(var, None)
                 self.last_action_dict[cat][var] = value
                 
-=======
-
->>>>>>> 99feea85
     # =============================================================================
     # Abstract Methods - Must be implemented by concrete subclasses
     # =============================================================================
@@ -487,7 +475,27 @@
             ...     ]
         """
         raise NotImplementedError
-<<<<<<< HEAD
+    
+    @abstractmethod
+    def _torax_config(self) -> dict[str, Any]:
+        """Configure the TORAX simulation.
+
+        This abstract method must be implemented by concrete subclasses 
+        which provides the necessary parameters for the TORAX simulation, 
+        including its core configuration, the time discretization method, 
+        the control time step, and the ratio between simulation and control time steps.
+
+        Returns:
+            Dict[str, Any]: A dictionary containing the TORAX configuration.
+                The dictionary must have the following keys:
+                - "config" (dict): A dictionary of TORAX configuration parameters.
+                - "discretisation_torax" (str): The time discretization method.
+                    Options are "auto" (uses 'delta_t_a') or "fixed" (uses 'ratio_a_sim').
+                - "ratio_a_sim" (int, optional): The ratio of action timesteps to
+                    simulation timesteps. Required if 'discretisation_torax' is "fixed".
+                - "delta_t_a" (float, optional): The time interval between actions
+                    in seconds. Required if 'discretisation_torax' is "auto".
+        """  
     
     # =============================================================================
     # Default figures - Custom figures must be implemented by concrete subclasses
@@ -514,7 +522,6 @@
                               viz.PlotProperties_spatial(attrs=('q','magnetic_shear'), labels=('Safety factor','Magnetic shear'), ylabel="[-]"),
                         ))
     
-=======
          
     @abstractmethod
     def _torax_config(self) -> dict[str, Any]:
@@ -535,5 +542,4 @@
                     simulation timesteps. Required if 'discretisation_torax' is "fixed".
                 - "delta_t_a" (float, optional): The time interval between actions
                     in seconds. Required if 'discretisation_torax' is "auto".
-        """
->>>>>>> 99feea85
+        """