--- conflicted
+++ resolved
@@ -134,13 +134,8 @@
         setup_logging(getattr(logging, log_level.upper()), logfile)
 
         try:
-<<<<<<< HEAD
             config = copy.deepcopy(self.get_torax_config()["config"])
             discretization_torax = self.get_torax_config()["discretization"]
-=======
-            config = self._define_torax_config["config"]
-            discretization_torax = self._define_torax_config["discretization"]
->>>>>>> 5d4c2e62
         except KeyError as e:
             raise KeyError(f"Missing key in TORAX config: {e}")
 
