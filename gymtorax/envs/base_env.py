"""TORAX Base Environment Module.

This module provides the abstract base class for TORAX plasma simulation environments
compatible with the Gymnasium reinforcement learning framework. It integrates TORAX
physics simulations with RL interfaces, handling time discretization, action/observation
spaces, and the simulation lifecycle.

The BaseEnv class serves as a foundation for creating specific plasma control tasks by:
- Managing TORAX configuration and simulation execution
- Defining action and observation space structures
- Handling time discretization and episode management
- Providing hooks for custom reward functions and terminal conditions
- Configurable logging system for debugging and monitoring

Classes:
    BaseEnv: Abstract base class for TORAX Gymnasium environments

Example:
    Create a custom environment by extending BaseEnv:

    >>> class PlasmaControlEnv(BaseEnv):
    ...     def __init__(self, render_mode=None, **kwargs):
    ...         # Set environment-specific defaults
    ...         kwargs.setdefault("log_level", "info")
    ...         super().__init__(render_mode=render_mode, **kwargs)
    ...
    ...     @property
    ...     def _define_observation_space(self):
    ...         return AllObservation(exclude=["n_impurity"])
    ...
    ...     @property
    ...     def _define_action_space(self):
    ...         return [IpAction(), EcrhAction()]
    ...
    ...     @property
    ...     def _get_torax_config(self):
    ...         return CONFIG
    ...
    ...     def _compute_reward(self, state, next_state, action):
    ...         # Custom reward logic
    ...         return -abs(next_state["scalars"]["beta_N"] - 2.0)
"""

import copy
import importlib
import logging
from abc import ABC, abstractmethod
from ctypes import ArgumentError
from typing import Any

import gymnasium as gym
import numpy as np
from numpy._typing._array_like import NDArray

import gymtorax.rendering.visualization as viz

from ..action_handler import Action, ActionHandler
from ..logger import setup_logging
from ..observation_handler import Observation
from ..torax_wrapper import ConfigLoader, ToraxApp, torax_plot_extensions

# Set up logger for this module
logger = logging.getLogger(__name__)


class BaseEnv(gym.Env, ABC):
    """Abstract base class for TORAX plasma simulation environments.

    This class integrates TORAX physics simulations with the Gymnasium reinforcement
    learning framework, providing a standardized interface for plasma control tasks.
    It handles the complexities of time discretization, simulation management, and
    action/observation space construction.

    The environment operates by:

    1. Setting up logging configuration for debugging and monitoring
    2. Initializing TORAX configuration and simulation state
    3. Managing discrete time steps with configurable time intervals
    4. Applying actions by updating TORAX configuration parameters
    5. Executing simulation steps and extracting observations
    6. Computing rewards and determining episode termination

    Attributes:
        observation_handler (Observation): Handles observation space and data extraction
        action_handler (ActionHandler): Manages action space and parameter updates
        config (ConfigLoader): TORAX configuration manager
        torax_app (ToraxApp): TORAX simulation wrapper
        state (dict): Current complete plasma state
        observation (dict): Current filtered observation
        T (float): Total simulation time [s]
        delta_t_a (float): Time interval between actions [s]
        current_time (float): Current simulation time [s]
        timestep (int): Current timestep counter
        terminated (bool): Episode termination flag
        truncated (bool): Episode truncation flag

    Abstract Properties:
<<<<<<< HEAD
        - _define_observation(): Define observation space variables
        - _define_actions(): Define available control actions
        - _define_torax_config(): Define TORAX configuration parameters

=======
        _define_observation_space(): Define observation space variables
        _define_action_space(): Define available control actions
        _get_torax_config(): Define TORAX configuration parameters
>>>>>>> b74c1e00
    Abstract Method:
        _compute_reward(): Define reward signal (optional override)
    """

    # Gymnasium metadata for rendering configuration
    metadata = {"render_modes": ["human", "rgb_array"], "render_fps": 4}

    def __init__(
        self,
        render_mode: str | None = None,
        log_level="warning",
        logfile=None,
        fig: viz.FigureProperties | None = None,  # TODO: REMOVE FROM HERE
        store_history=False,
    ) -> None:
        """Initialize the TORAX gymnasium environment.

        This method sets up the complete simulation environment including TORAX configuration,
        action/observation spaces, time discretization, and rendering components.

        Args:
            render_mode (str, optional): Rendering mode for visualization.
                Options: "human", "rgb_array", or None. Defaults to None.
            log_level (str, optional): Logging level for environment operations.
                Options: "debug", "info", "warning", "error", "critical".
                Defaults to "warning".
            logfile (str, optional): Path to log file for writing log messages.
                If None, logs to console. Defaults to None.
            fig (FigureProperties, optional): Figure properties for visualization
                configuration. Defines plot layout, variables to display, and styling
                options for real-time plotting and GIF creation. If None, default
                visualization settings will be used. Defaults to None.
            store_history (bool, optional): Whether to store simulation history
                for later saving. Set to True if you plan to use save_file() method.
                Defaults to False.

        Raises:
            ValueError: If required parameters are missing for chosen discretization method.
            TypeError: If discretization_torax is not "auto" or "fixed".
            KeyError: If required keys are missing from TORAX configuration.

        Note:
            Subclasses should use **kwargs to pass parameters to avoid explicit parameter
            listing and maintain flexibility as the base class evolves. Environment-specific
            defaults can be set using kwargs.setdefault() before calling super().__init__().

            The environment must implement the abstract properties _define_observation,
            _define_action_space, and _get_torax_config, as well as the abstract method
            _compute_reward() to define the reward signal.
        """
        setup_logging(getattr(logging, log_level.upper()), logfile)

        try:
            config = copy.deepcopy(self._get_torax_config["config"])
            discretization_torax = self._get_torax_config["discretization"]
        except KeyError as e:
            raise KeyError(f"Missing key in TORAX config: {e}")

        # Initialize action handler using abstract method
        self.action_handler = ActionHandler(self._define_action_space)

        # Initialize state tracking
        self.state: dict[str, Any] | None = None  # Plasma state
        self.observation: dict[str, Any] | None = None  # Observation

        # Load and validate TORAX configuration
        self.config: ConfigLoader = ConfigLoader(config, self.action_handler)
        self.config.validate_discretization(discretization_torax)
        # Get total simulation time from configuration
        self.T: float = self.config.get_total_simulation_time()  # [seconds]

        # Configure time discretization based on chosen method
        if discretization_torax == "auto":
            # Use explicit action timestep timing
            if self._get_torax_config["delta_t_a"] is None:
                raise ValueError("delta_t_a must be provided for auto discretization")
            self.delta_t_a: float = self._get_torax_config[
                "delta_t_a"
            ]  # Time between actions [s]
        elif discretization_torax == "fixed":
            # Use ratio-based timing relative to simulation timesteps
            if self._get_torax_config["ratio_a_sim"] is None:
                raise ValueError(
                    "ratio_a_sim must be provided for fixed discretization"
                )
            delta_t_sim: float = (
                self.config.get_simulation_timestep()
            )  # TORAX internal timestep [s]
            self.delta_t_a: float = (
                self._get_torax_config["ratio_a_sim"] * delta_t_sim
            )  # Action interval [s]
        else:
            raise TypeError(
                f"Invalid discretization method: {discretization_torax}. Use 'auto' or 'fixed'."
            )

        # Initialize time tracking
        self.current_time: float = 0.0  # Current simulation time [s]
        self.timestep: int = 0  # Current action timestep counter

        # Initialize TORAX simulation wrapper
        self.torax_app: ToraxApp = ToraxApp(self.config, self.delta_t_a, store_history)

        # Start simulator
        self.torax_app.start()

        # Initialize observation handler
        self.observation_handler = self._define_observation_space

        # Set variables appearing in the actual simulation states
        self.observation_handler.set_state_variables(self.torax_app.get_state_data())

        # Set the variables appearing in the action, to be removed from the
        # state/observation
        self.observation_handler.set_action_variables(
            self.action_handler.get_action_variables()
        )

        # Build Gymnasium spaces
        # WARNING: At this stage, the observation space cannot be fully
        # determined. It is first set to the maximal possible space.
        self.action_space = self.action_handler.build_action_space()
        self.observation_space = self.observation_handler.build_observation_space()

        # Validate and set rendering mode
        assert render_mode is None or render_mode in self.metadata["render_modes"]
        self.render_mode = render_mode
        if fig is not None:
            self.plotter = viz.ToraxStyleRealTimePlotter(
                fig, render_mode=self.render_mode
            )
        else:
            self.plotter = None

        self.store_history = store_history

    def reset(
        self, *, seed: int | None = None, options: dict[str, Any] | None = None
    ) -> tuple[dict[str, Any], dict[str, Any]]:
        """Reset the environment to its initial state for a new episode.

        This method initializes a new simulation episode by:
          1. Resetting internal counters and flags
          2. Starting the TORAX simulation from initial conditions
          3. Extracting the initial observation state
          4. Optionally rendering the initial state

        Returns:
            Tuple containing:
            - observation (dict): Initial observation of plasma state
            - info (dict): Additional information (empty dict)
        """
        super().reset(seed=seed, options=options)

        # Reset episode flags
        self.terminated = False
        self.truncated = False
        self.timestep = 0
        self.current_time = 0.0

        # Initialize last_action_dict for storing last actions
        self.last_action_dict = {}

        if self.plotter is not None:
            self.plotter.reset()

        # Initialize TORAX simulation
        self.torax_app.reset()  # Set up initial simulation state
        torax_state = self.torax_app.get_state_data()  # Get initial plasma state

        self.current_time = torax_state["/"]["time"][0].item()
        # Update last_action_dict with initial state
        self._update_last_action_dict(torax_state)

        # Extract initial observation
        self.state, self.observation = (
            self.observation_handler.extract_state_observation(torax_state)
        )

        if self.store_history:
            self.observation_history = [self.observation]

        if self.plotter is not None:
            self.plotter.update(
                current_state=self.state,
                action_input=self.last_action_dict,
                t=self.current_time,
            )
        logger.debug(" environment reset complete.")

        return self.observation, {}

    def step(
        self, action: NDArray[np.floating]
    ) -> tuple[dict[str, Any], float, bool, bool, dict[str, Any]]:
        """Execute one environment step with the given action.

        This method implements the core RL interaction by:
            1. Capturing the current state before action
            2. Applying the action to update TORAX configuration
            3. Running the simulation for one time interval
            4. Extracting the new observation state
            5. Computing the reward signal
            6. Checking for episode termination
            7. Updating time counters

        Args:
            action: Action array containing parameter values for all configured actions.

        Returns:
            Tuple containing:
            - observation (dict): New plasma state observation
            - reward (float): Reward signal for this step
            - terminated (bool): True if episode ended due to terminal condition
            - truncated (bool): True if episode ended due to time/step limits
            - info (dict): Additional step information
        """
        truncated = False
        info = {}

        # Capture current state before applying action
        state = self.torax_app.get_state_data()

        # Apply action by updating TORAX configuration parameters
        self.torax_app.update_config(action)

        # Execute simulation step
        success, terminated_simulation = self.torax_app.run()

        # Simulation failed - mark episode as terminated
        if not success:
            self.terminated = True

        # Simulation is done, episode is terminated
        if terminated_simulation:
            self.terminated = True

        # Extract new state and observation after simulation step
        next_torax_state = self.torax_app.get_state_data()

        # Update last_action_dict with new state
        self._update_last_action_dict(next_torax_state)

        next_state, observation = self.observation_handler.extract_state_observation(
            next_torax_state
        )
        self.state, self.observation = next_state, observation

        if self.store_history:
            self.observation_history.append(self.observation)

        # Compute reward based on state transition
        if not success or not self.observation_space.contains(self.observation):
            reward = -1000.0  # Large negative reward on failure
            self.terminated = True
        else:
            reward = self._compute_reward(state, next_state, action)

        # Update time tracking
        self.current_time += self.delta_t_a
        self.timestep += 1
        if self.current_time > self.T:
            self.terminated = True

        if self.plotter is not None:
            self.plotter.update(
                current_state=self.state,
                action_input=self.last_action_dict,
                t=self.current_time,
            )

        return observation, reward, self.terminated, truncated, info

    def close(self) -> None:
        """Clean up environment resources.

        This method properly closes the TORAX simulation and releases any rendering
        resources. Should be called when the environment is no longer needed.
        """
        if self.plotter is not None:
            self.plotter.close()

    def render(self) -> None:
        """Render the current environment state following Gymnasium convention.

        Note:
            For 'human' mode, this calls the plotter's update method for live visualization.
        """
        if self.render_mode == "human" and self.plotter is not None:
            self.plotter.render_frame(t=self.current_time)

    def save_file(self, file_name):
        """Save the simulation output data to a file.

        This method saves the complete simulation history to a specified file.
        The simulation must have been initialized with store_history=True for
        this method to work properly.

        Args:
            file_name (str): The path and filename where the output should be saved.
                The file format is typically NetCDF (.nc extension).

        Raises:
            ArgumentError: If the environment was created without store_history=True.
            RuntimeError: If there was an error during the save operation.
        """
        try:
            self.torax_app.save_output_file(file_name)
        except RuntimeError as e:
            raise ArgumentError(
                "To save the output file, the store_history option must be set to True when creating the environment."
            ) from e

        logger.debug(f"Saved simulation history to {file_name}")

    def save_gif_torax(
        self,
        config_plot: str = "simple",
        filename: str = "torax_evolution.gif",
        interval: int = 200,
        frame_skip: int = 2,
        beginning: int = 0,
        end: int = -1,
    ) -> None:
        """Generate and save an GIF of the simulation.

        This method loads a plotting configuration by name, extracts the simulation history (optionally
        selecting a time range), and generates an animated GIF visualizing the evolution of the simulation.
        The plot configuration must exist as a module in `torax.plotting.configs` and contain a `PLOT_CONFIG`
        attribute. The simulation must have been run with `store_history=True` for this to work.

        Args:
            config_plot (str): Name of the plot configuration to use (e.g., "simple").
            filename (str): Output GIF filename.
            interval (int): Delay between frames in milliseconds.
            frame_skip (int): Save every Nth frame (default 2 = every other frame).
            beginning (int): Start time for the GIF (inclusive).
            end (int): End time for the GIF (inclusive, -1 for no upper limit).

        Raises:
            ImportError: If the plot configuration module cannot be found.
            AttributeError: If the module does not contain a PLOT_CONFIG attribute.
            RuntimeError: If the simulation was not run with state history enabled.
        """
        try:
            module = importlib.import_module(
                f"torax.plotting.configs.{config_plot}_plot_config"
            )
        except ImportError:
            logger.error(f"""Plot config: {config_plot} not found
                         in `torax.plotting.configs`""")
            return
        try:
            PLOT_CONFIG = getattr(module, "PLOT_CONFIG")
        except AttributeError:
            logger.error(f"""Plot config: {config_plot} does not have a PLOT_CONFIG attribute
                         in `torax.plotting.configs`""")
            return

        data_tree = self.torax_app.get_output_datatree(beginning, end)

        torax_plot_extensions.plot_run_to_gif(
            plot_config=PLOT_CONFIG,
            data_tree=data_tree,
            gif_filename=filename,
            n_frames=50,
            duration=interval,
            optimize=False,
            frame_skip=frame_skip,
        )

    def save_gif(
        self,
        filename: str = "torax_output.gif",
        interval: int = 200,
        frame_step: int = 2,
    ) -> None:
        """Save the data as a GIF file.

        Args:
            filename: Path to save the GIF file.
                If it does not end with ".gif", the suffix will be added.
            interval: Delay between frames in ms.
            frame_step: Save every Nth frame (default 2 = all frames).
                The last frame is always included.
        """
        if self.plotter is not None:
            # verify that the suffix is correct
            if not filename.endswith(".gif"):
                filename += ".gif"
            self.plotter.save_gif(filename, interval=interval, frame_step=frame_step)
        else:
            logger.warning("No plotter available to save GIF.")

    def _update_last_action_dict(self, state):
        """Update the last action dictionary with current state values.

        This internal method maintains a dictionary tracking the most recent values
        of action variables from the simulation state. It initializes the dictionary
        structure on first call and updates values on subsequent calls.

        The dictionary follows the structure: {'scalars': {...}, 'profiles': {...}}
        where keys correspond to action variable categories and values are the
        current state values for those variables.

        Args:
            state (dict): Current simulation state containing variable values
            organized by category (scalars, profiles, etc.)

        Note:
            This method is called during reset() and step() to keep track of
            action variable values for visualization and debugging purposes.
        """
        action_vars = self.action_handler.get_action_variables()
        # Initialize structure only if empty
        if not self.last_action_dict:
            self.last_action_dict = {"scalars": {}, "profiles": {}}
            for cat, var_list in action_vars.items():
                if cat not in self.last_action_dict:
                    self.last_action_dict[cat] = {}
                for var in var_list:
                    self.last_action_dict[cat][var] = None
        # Update values
        for cat, var_list in action_vars.items():
            for var in var_list:
                value = state.get(cat, {}).get(var, None)
                self.last_action_dict[cat][var] = value

    # =============================================================================
    # Abstract Methods - Must be implemented by concrete subclasses
    # =============================================================================

    @property
    @abstractmethod
    def _define_observation_space(self) -> Observation:
        """Define the observation space variables for this environment.

        This method must be implemented by concrete subclasses to specify
        which TORAX variables should be included in the observation space.

        Returns:
            Observation: Configured observation handler that defines which
            plasma state variables are visible to the RL agent.

        Example:
            >>> def _define_observation_space(self):
            ...     return AllObservation(
            ...         exclude=["n_impurity", "Z_impurity"],
            ...         custom_bounds={
            ...             "T_e": (0.0, 50.0),  # Temperature range in keV
            ...             "T_i": (0.0, 50.0)
            ...         }
            ...     )
        """
        raise NotImplementedError

    @property
    @abstractmethod
    def _define_action_space(self) -> list[Action]:
        """Define the available control actions for this environment.

        This method must be implemented by concrete subclasses to specify
        which plasma parameters can be controlled by the RL agent.

        Returns:
            List[Action]: List of Action instances representing controllable
            parameters with their bounds and TORAX configuration mappings.

        Example:
            >>> def _define_action_space(self):
            ...     return [
            ...         IpAction(min=[0.5e6], max=[2.0e6]),      # Plasma current
            ...         EcrhAction(                               # ECRH heating
            ...             min=[0.0, 0.0, 0.0],                # [power, loc, width]
            ...             max=[10e6, 1.0, 0.5]
            ...         ),
            ...         NbiAction()                               # NBI with defaults
            ...     ]
        """
        raise NotImplementedError

    @property
    @abstractmethod
    def _get_torax_config(self) -> dict[str, Any]:
        """Define the TORAX simulation configuration.

        This abstract method must be implemented by concrete subclasses
        which provides the necessary parameters for the TORAX simulation,
        including its core configuration, the time discretization method,
        the control time step, and the ratio between simulation and control time steps.

        Returns:
            Dict[str, Any]: A dictionary containing the TORAX configuration.
            The dictionary must have the following keys:

            - "config" (dict): A dictionary of TORAX configuration parameters.
            - "discretisation_torax" (str): The time discretization method.
              Options are "auto" (uses 'delta_t_a') or "fixed" (uses 'ratio_a_sim').
            - "ratio_a_sim" (int, optional): The ratio of action timesteps to
              simulation timesteps. Required if 'discretisation_torax' is "fixed".
            - "delta_t_a" (float, optional): The time interval between actions
              in seconds. Required if 'discretisation_torax' is "auto".


        Example:
            >>> def _define_torax_config(self):
            ...     return {
            ...         "config": TORAX_CONFIG,
            ...         "discretisation_torax": "auto",
            ...         "delta_t_a": 0.05,  # 50 ms between actions
            ...         # "ratio_a_sim": 10, # Only needed if using "fixed" discretization
            ...     }
        """
        raise NotImplementedError

    @abstractmethod
    def _compute_reward(
        self,
        state: dict[str, Any],
        next_state: dict[str, Any],
        action: NDArray[np.floating],
    ) -> float:
        """Define the reward signal for a state transition.

        This method should be overridden by concrete subclasses to implement
        task-specific reward functions. The default implementation returns 0.0.

        Args:
            state: Previous plasma state before action was applied.
                Contains complete state with "profiles" and "scalars" dictionaries.
            next_state: New plasma state after action and simulation step.
                Same structure as state parameter.
            action: Action array that was applied to cause this transition.

        Returns:
            float: Reward value for this state transition.

        Example:
            >>> def _compute_reward(self, state, next_state, action):
            ...     # Reward based on proximity to target beta_N
            ...     target_beta = 2.0
            ...     current_beta = next_state["scalars"]["beta_N"]
            ...     return -abs(current_beta - target_beta)
        """
        raise NotImplementedError<|MERGE_RESOLUTION|>--- conflicted
+++ resolved
@@ -95,16 +95,9 @@
         truncated (bool): Episode truncation flag
 
     Abstract Properties:
-<<<<<<< HEAD
-        - _define_observation(): Define observation space variables
-        - _define_actions(): Define available control actions
-        - _define_torax_config(): Define TORAX configuration parameters
-
-=======
-        _define_observation_space(): Define observation space variables
-        _define_action_space(): Define available control actions
-        _get_torax_config(): Define TORAX configuration parameters
->>>>>>> b74c1e00
+        - _define_observation_space(): Define observation space variables
+        - _define_action_space(): Define available control actions
+        - _get_torax_config(): Define TORAX configuration parameters
     Abstract Method:
         _compute_reward(): Define reward signal (optional override)
     """
