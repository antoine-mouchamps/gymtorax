"""
TORAX Base Environment Module.

This module provides the abstract base class for TORAX plasma simulation environments
compatible with the Gymnasium reinforcement learning framework. It integrates TORAX
physics simulations with RL interfaces, handling time discretization, action/observation
spaces, and the simulation lifecycle.

The BaseEnv class serves as a foundation for creating specific plasma control tasks by:
- Managing TORAX configuration and simulation execution
- Defining action and observation space structures  
- Handling time discretization and episode management
- Providing hooks for custom reward functions and terminal conditions
- Configurable logging system for debugging and monitoring

Classes:
    BaseEnv: Abstract base class for TORAX Gymnasium environments

Example:
    Create a custom environment by extending BaseEnv:
    
    >>> class PlasmaControlEnv(BaseEnv):
    ...     def define_observation(self):
    ...         return AllObservation(exclude=["n_impurity"])
    ...     
    ...     def define_actions(self):
    ...         return [IpAction(), EcrhAction()]
    ...     
    ...     def define_reward(self, state, next_state, action):
    ...         # Custom reward logic
    ...         return -abs(next_state["scalars"]["beta_N"] - 2.0)
"""

from abc import ABC, abstractmethod
from ctypes import ArgumentError
from typing import Any
from numpy._typing._array_like import NDArray

import numpy as np
import gymnasium as gym
import logging

from ..action_handler import Action, ActionHandler
from ..observation_handler import Observation
from ..torax_wrapper import ToraxApp, ConfigLoader
from ..logger import setup_logging
import gymtorax.rendering.visualization as viz

# Set up logger for this module
logger = logging.getLogger(__name__)


class BaseEnv(gym.Env, ABC):
    """
    Abstract base class for TORAX plasma simulation environments.
    
    This class integrates TORAX physics simulations with the Gymnasium reinforcement
    learning framework, providing a standardized interface for plasma control tasks.
    It handles the complexities of time discretization, simulation management, and
    action/observation space construction.
    
    The environment operates by:
    1. Setting up logging configuration for debugging and monitoring
    2. Initializing TORAX configuration and simulation state
    3. Managing discrete time steps with configurable time intervals
    4. Applying actions by updating TORAX configuration parameters
    5. Executing simulation steps and extracting observations
    6. Computing rewards and determining episode termination
    
    Attributes:
        observation_handler (Observation): Handles observation space and data extraction
        action_handler (ActionHandler): Manages action space and parameter updates
        config (ConfigLoader): TORAX configuration manager
        torax_app (ToraxApp): TORAX simulation wrapper
        state (dict): Current complete plasma state
        observation (dict): Current filtered observation
        T (float): Total simulation time [s]
        delta_t_a (float): Time interval between actions [s]
        current_time (float): Current simulation time [s]
        timestep (int): Current timestep counter
        terminated (bool): Episode termination flag
        truncated (bool): Episode truncation flag
    
    Abstract Methods:
        define_observation(): Define observation space variables
        define_actions(): Define available control actions
        define_reward(): Define reward signal (optional override)
    """
    
    # Gymnasium metadata for rendering configuration
    metadata = {"render_modes": ["human", "rgb_array"], "render_fps": 4}

    def __init__(
        self, 
        render_mode: str|None = None, 
        log_level="warning",
        logfile=None,
        fig: viz.FigureProperties|None = None,
        store_state_history=False,
    ) -> None:
        """
        Initialize the TORAX gymnasium environment.
        
        Args:
            render_mode: Rendering mode for visualization. Options: "human", "rgb_array", or None.
            log_level: Logging level for environment operations. Options: "debug", "info", 
                "warning", "error", "critical". Default: "warning".
            logfile: Path to log file for writing log messages. If None, logs to console.
                
        Raises:
            ValueError: If required parameters are missing for chosen discretization method.
            TypeError: If discretization_torax is not "auto" or "fixed".
            
        Note:
            The environment must implement define_observation() and 
            define_actions() abstract methods to define the observation and action spaces.
            Logging is set up during initialization and applies to all environment operations.
        """
        setup_logging(getattr(logging, log_level.upper()), logfile)
        
        try:
            config = self.get_torax_config()['config']
            discretization_torax = self.get_torax_config()['discretization']
        except KeyError as e:
            raise KeyError(f"Missing key in TORAX config: {e}")

        # Initialize action handler using abstract method
        self.action_handler = ActionHandler(self.define_actions())
        
        # Initialize state tracking
        self.state: dict[str, Any]|None = None  # Plasma state
        self.observation: dict[str, Any]|None = None  # Observation

        # Load and validate TORAX configuration
        self.config: ConfigLoader = ConfigLoader(config, self.action_handler)
        self.config.validate_discretization(discretization_torax)
    
        # Get total simulation time from configuration
        self.T: float = self.config.get_total_simulation_time()  # [seconds]
        
        # Configure time discretization based on chosen method
        if discretization_torax == "auto":
            # Use explicit action timestep timing
            if self.get_torax_config()['delta_t_a'] is None:
                raise ValueError("delta_t_a must be provided for auto discretization")
            self.delta_t_a: float = self.get_torax_config()['delta_t_a']  # Time between actions [s]
        elif discretization_torax == "fixed":
            # Use ratio-based timing relative to simulation timesteps
            if self.get_torax_config()['ratio_a_sim'] is None:
                raise ValueError("ratio_a_sim must be provided for fixed discretization")
            delta_t_sim: float = self.config.get_simulation_timestep()  # TORAX internal timestep [s]
            self.delta_t_a: float = self.get_torax_config()['ratio_a_sim'] * delta_t_sim  # Action interval [s]
        else:
            raise TypeError(f"Invalid discretization method: {discretization_torax}. Use 'auto' or 'fixed'.")

        # Initialize time tracking
        self.current_time: float = 0.0  # Current simulation time [s]
        self.timestep: int = 0  # Current action timestep counter

        # Initialize TORAX simulation wrapper
        self.store_state_history = store_state_history
        self.torax_app: ToraxApp = ToraxApp(self.config,
                                            self.delta_t_a,
                                            store_state_history)

        # Start simulator
        self.torax_app.start()

        # Initialize observation handler
        self.observation_handler = self.define_observation()

        # Set variables appearing in the actual simulation states
        self.observation_handler.set_state_variables(self.torax_app.get_state_data())

        # Set the variables appearing in the action, to be removed from the
        # state/observation
        self.observation_handler.set_action_variables(self.action_handler.get_action_variables())

        self.observation_handler.set_n_grid_points(self.config.get_n_grid_points())

        # Build Gymnasium spaces
        # WARNING: At this stage, the observation space cannot be fully
        # determined. It is first set to the maximal possible space. 
        self.action_space = self.action_handler.build_action_space()
        self.observation_space = self.observation_handler.build_observation_space()

        # Validate and set rendering mode
        assert render_mode is None or render_mode in self.metadata["render_modes"]
        self.render_mode = render_mode
        self.plotter = viz.ToraxStyleRealTimePlotter(fig, render_mode=self.render_mode)
        
        # Initialize rendering components (will be set up when needed)
        self.window = None
        self.clock = None

    def reset(
        self, 
        *, 
        seed: int|None = None, 
        options: dict[str, Any]|None = None
    ) -> tuple[dict[str, Any], dict[str, Any]]:
        """
        Reset the environment to its initial state for a new episode.
        
        This method initializes a new simulation episode by:
        1. Resetting internal counters and flags
        2. Starting the TORAX simulation from initial conditions
        3. Extracting the initial observation state
        4. Optionally rendering the initial state
            
        Returns:
            Tuple containing:
            - observation (dict): Initial observation of plasma state
            - info (dict): Additional information (empty dict)
        """
        super().reset(seed=seed, options=options)
        
        # Reset episode flags
        self.terminated = False
        self.truncated = False
        self.timestep = 0
        self.current_time = 0.0
        
        # Initialize last_action_dict for storing last actions
        self.last_action_dict = {}
        self.plotter.reset()
        
        # Initialize TORAX simulation
        self.torax_app.reset()  # Set up initial simulation state
        torax_state = self.torax_app.get_state_data()  # Get initial plasma state

        self.current_time = torax_state["/"]["time"][0].item()
        # Update last_action_dict with initial state
        self._update_last_action_dict(torax_state)
        
        # Extract initial observation
        self.state, self.observation = self.observation_handler.extract_state_observation(torax_state)

        self.plotter.update(current_state = self.state, action_input = self.last_action_dict, t=self.current_time)
        logger.debug(" environment reset complete.")

        return self.observation, {}

    def step(
        self, 
        action: NDArray[np.floating]
    ) -> tuple[dict[str, Any], float, bool, bool, dict[str, Any]]:
        """
        Execute one environment step with the given action.
        
        This method implements the core RL interaction by:
        1. Capturing the current state before action
        2. Applying the action to update TORAX configuration
        3. Running the simulation for one time interval
        4. Extracting the new observation state
        5. Computing the reward signal
        6. Checking for episode termination
        7. Updating time counters
        
        Args:
            action: Action array containing parameter values for all configured actions.
                
        Returns:
            Tuple containing:
            - observation (dict): New plasma state observation
            - reward (float): Reward signal for this step
            - terminated (bool): True if episode ended due to terminal condition
            - truncated (bool): True if episode ended due to time/step limits
            - info (dict): Additional step information
        """
        truncated = False
        info = {}
        
        # Capture current state before applying action
        state = self.torax_app.get_state_data()

        # Apply action by updating TORAX configuration parameters
        self.torax_app.update_config(action)
        
        # Execute simulation step
        success, terminated_simulation = self.torax_app.run()

        # Simulation failed - mark episode as terminated
        if not success:
            self.terminated = True

        # Simulation is done, episode is terminated
        if terminated_simulation:
            self.terminated = True

        # Extract new state and observation after simulation step
        next_torax_state = self.torax_app.get_state_data()
        
        # Update last_action_dict with new state
        self._update_last_action_dict(next_torax_state)
        
        next_state, observation = self.observation_handler.extract_state_observation(next_torax_state)
        self.state, self.observation = next_state, observation

        # Compute reward based on state transition
        reward = self.define_reward(state, next_state, action)
        
        # Update time tracking
        self.current_time += self.delta_t_a
        self.timestep += 1
        if self.current_time > self.T:
            self.terminated = True

        self.plotter.update(current_state = self.state, action_input = self.last_action_dict, t=self.current_time)

        return observation, reward, self.terminated, truncated, info

    def define_reward(
        self, 
        state: dict[str, Any], 
        next_state: dict[str, Any], 
        action: NDArray[np.floating]
    ) -> float:
        """
        Define the reward signal for a state transition.
        
        This method should be overridden by concrete subclasses to implement
        task-specific reward functions. The default implementation returns 0.0.
        
        Args:
            state: Previous plasma state before action was applied.
                Contains complete state with "profiles" and "scalars" dictionaries.
            next_state: New plasma state after action and simulation step.
                Same structure as state parameter.
            action: Action array that was applied to cause this transition.
                
        Returns:
            float: Reward value for this state transition.
            
        Example:
            >>> def define_reward(self, state, next_state, action):
            ...     # Reward based on proximity to target beta_N
            ...     target_beta = 2.0
            ...     current_beta = next_state["scalars"]["beta_N"]
            ...     return -abs(current_beta - target_beta)
        """
        return 0.0

    def close(self) -> None:
        """
        Clean up environment resources.
        
        This method properly closes the TORAX simulation and releases any
        rendering resources. Should be called when the environment is no
        longer needed.
        """
        # Close TORAX simulation
        self.torax_app.close()
        if self.plotter is not None:
            self.plotter.close()
    
    def render(self) -> None:
        """
        Render the current environment state following Gymnasium convention.
        
        Returns:
            np.ndarray or None: RGB array if render_mode is "rgb_array", else None.
        
        Note:
            - For 'human' mode, this calls the plotter's update method for live visualization.
            - For 'rgb_array' mode, this calls the plotter's get_rgb_array() method (which must be implemented by the plotter).
            - Subclasses must provide a plotter compatible with these calls.
        """
        if self.render_mode == "human" and self.plotter is not None:
            self.plotter.render_frame(t=self.current_time)

    def save_file(self, file_name):
        """"""
        try:
            self.torax_app.save_output_file(file_name)
        except RuntimeError as e:
            raise ArgumentError("To save the output file, the store_history option must be set to True when creating the environment.") from e

        logger.debug(f"Saved simulation history to {file_name}")


    def save_gif(self, filename: str = "torax_output.gif", interval: int = 200, frame_step: int = 2) -> None:
        """
        Save the data as a GIF file.
        Args:
            filename: Path to save the GIF file. 
                If it does not end with ".gif", the suffix will be added.
            interval: Delay between frames in ms.
            frame_step: Save every Nth frame (default 2 = all frames).
                The last frame is always included.
        """
        if self.plotter is not None:
            # verify that the suffix is correct
            if not filename.endswith(".gif"):
                filename += ".gif"
            self.plotter.save_gif(filename, interval=interval, frame_step=frame_step)
        else:
            logger.warning("No plotter available to save GIF.")

    def _update_last_action_dict(self, state):
        """
        Update self.last_action_dict as a nested dict: {'scalars': {...}, 'profiles': {...}}
        Only initialize the structure if the dict is empty, otherwise just update values.
        """
        action_vars = self.action_handler.get_action_variables()
        # Initialize structure only if empty
        if not self.last_action_dict:
            self.last_action_dict = {"scalars": {}, "profiles": {}}
            for cat, var_list in action_vars.items():
                if cat not in self.last_action_dict:
                    self.last_action_dict[cat] = {}
                for var in var_list:
                    self.last_action_dict[cat][var] = None
        # Update values
        for cat, var_list in action_vars.items():
            for var in var_list:
                value = state.get(cat, {}).get(var, None)
                self.last_action_dict[cat][var] = value
                
    # =============================================================================
    # Abstract Methods - Must be implemented by concrete subclasses
    # =============================================================================

    @abstractmethod
    def define_observation(self) -> Observation:
        """
        Define the observation space variables for this environment.
        
        This method must be implemented by concrete subclasses to specify
        which TORAX variables should be included in the observation space.
        
        Returns:
            Observation: Configured observation handler that defines which
                plasma state variables are visible to the RL agent.
                
        Example:
            >>> def define_observation(self):
            ...     return AllObservation(
            ...         exclude=["n_impurity", "Z_impurity"],
            ...         custom_bounds={
            ...             "T_e": (0.0, 50.0),  # Temperature range in keV
            ...             "T_i": (0.0, 50.0)
            ...         }
            ...     )
        """
        raise NotImplementedError
    
    @abstractmethod
    def define_actions(self) -> list[Action]:
        """
        Define the available control actions for this environment.
        
        This method must be implemented by concrete subclasses to specify
        which plasma parameters can be controlled by the RL agent.
        
        Returns:
            List[Action]: List of Action instances representing controllable
                parameters with their bounds and TORAX configuration mappings.
                
        Example:
            >>> def define_actions(self):
            ...     return [
            ...         IpAction(min=[0.5e6], max=[2.0e6]),      # Plasma current
            ...         EcrhAction(                               # ECRH heating
            ...             min=[0.0, 0.0, 0.0],                # [power, loc, width]
            ...             max=[10e6, 1.0, 0.5]
            ...         ),
            ...         NbiAction()                               # NBI with defaults
            ...     ]
        """
        raise NotImplementedError
    
    @abstractmethod
    def get_torax_config(self) -> dict[str, Any]:
        """Get the TORAX simulation configuration.

        This abstract method must be implemented by concrete subclasses 
        which provides the necessary parameters for the TORAX simulation, 
        including its core configuration, the time discretization method, 
        the control time step, and the ratio between simulation and control time steps.

        Returns:
            Dict[str, Any]: A dictionary containing the TORAX configuration.
                The dictionary must have the following keys:
                - "config" (dict): A dictionary of TORAX configuration parameters.
                - "discretisation_torax" (str): The time discretization method.
                    Options are "auto" (uses 'delta_t_a') or "fixed" (uses 'ratio_a_sim').
                - "ratio_a_sim" (int, optional): The ratio of action timesteps to
                    simulation timesteps. Required if 'discretisation_torax' is "fixed".
                - "delta_t_a" (float, optional): The time interval between actions
                    in seconds. Required if 'discretisation_torax' is "auto".
<<<<<<< HEAD
        """
        raise NotImplementedError
=======
        """  
>>>>>>> f4e14f12
<|MERGE_RESOLUTION|>--- conflicted
+++ resolved
@@ -489,9 +489,5 @@
                     simulation timesteps. Required if 'discretisation_torax' is "fixed".
                 - "delta_t_a" (float, optional): The time interval between actions
                     in seconds. Required if 'discretisation_torax' is "auto".
-<<<<<<< HEAD
-        """
-        raise NotImplementedError
-=======
-        """  
->>>>>>> f4e14f12
+        """
+        raise NotImplementedError