"""TORAX Base Environment Module.

This module provides the abstract base class for TORAX plasma simulation environments
compatible with the Gymnasium reinforcement learning framework. It integrates TORAX
physics simulations with RL interfaces, handling time discretization, action/observation
spaces, and the simulation lifecycle.

The BaseEnv class serves as a foundation for creating specific plasma control tasks by:
- Managing TORAX configuration and simulation execution
- Defining action and observation space structures
- Handling time discretization and episode management
- Providing hooks for custom reward functions and terminal conditions
- Configurable logging system for debugging and monitoring

Classes:
    BaseEnv: Abstract base class for TORAX Gymnasium environments

Example:
    Create a custom environment by extending BaseEnv:

    >>> class PlasmaControlEnv(BaseEnv):
    ...     def define_observation(self):
    ...         return AllObservation(exclude=["n_impurity"])
    ...
    ...     def define_actions(self):
    ...         return [IpAction(), EcrhAction()]
    ...
    ...     def define_reward(self, state, next_state, action):
    ...         # Custom reward logic
    ...         return -abs(next_state["scalars"]["beta_N"] - 2.0)
"""

import logging
from abc import ABC, abstractmethod
from ctypes import ArgumentError
from typing import Any

import gymnasium as gym
import numpy as np
from numpy._typing._array_like import NDArray

from ..action_handler import Action, ActionHandler
from ..logger import setup_logging
<<<<<<< HEAD
from ..observation_handler import Observation
from ..torax_wrapper import ConfigLoader, ToraxApp
=======
import gymtorax.rendering.visualization as viz
>>>>>>> 7c71193b

# Set up logger for this module
logger = logging.getLogger(__name__)


class BaseEnv(gym.Env, ABC):
    """Abstract base class for TORAX plasma simulation environments.

    This class integrates TORAX physics simulations with the Gymnasium reinforcement
    learning framework, providing a standardized interface for plasma control tasks.
    It handles the complexities of time discretization, simulation management, and
    action/observation space construction.

    The environment operates by:
    1. Setting up logging configuration for debugging and monitoring
    2. Initializing TORAX configuration and simulation state
    3. Managing discrete time steps with configurable time intervals
    4. Applying actions by updating TORAX configuration parameters
    5. Executing simulation steps and extracting observations
    6. Computing rewards and determining episode termination

    Attributes:
        observation_handler (Observation): Handles observation space and data extraction
        action_handler (ActionHandler): Manages action space and parameter updates
        config (ConfigLoader): TORAX configuration manager
        torax_app (ToraxApp): TORAX simulation wrapper
        state (dict): Current complete plasma state
        observation (dict): Current filtered observation
        T (float): Total simulation time [s]
        delta_t_a (float): Time interval between actions [s]
        current_time (float): Current simulation time [s]
        timestep (int): Current timestep counter
        terminated (bool): Episode termination flag
        truncated (bool): Episode truncation flag

    Abstract Methods:
        define_observation(): Define observation space variables
        define_actions(): Define available control actions
        define_reward(): Define reward signal (optional override)
    """

    # Gymnasium metadata for rendering configuration
    metadata = {"render_modes": ["human", "rgb_array"], "render_fps": 4}

    def __init__(
        self,
        render_mode: str | None = None,
        log_level="warning",
        logfile=None,
        fig: viz.FigureProperties|None = None,
        store_state_history=False,
    ) -> None:
        """Initialize the TORAX gymnasium environment.

        Args:
            render_mode: Rendering mode for visualization. Options: "human", "rgb_array", or None.
            log_level: Logging level for environment operations. Options: "debug", "info",
                "warning", "error", "critical". Default: "warning".
            logfile: Path to log file for writing log messages. If None, logs to console.
            store_state_history: Whether to store simulation history for later saving.
                Set to True if you plan to use save_file() method. Default: False.

        Raises:
            ValueError: If required parameters are missing for chosen discretization method.
            TypeError: If discretization_torax is not "auto" or "fixed".

        Note:
            The environment must implement define_observation() and
            define_actions() abstract methods to define the observation and action spaces.
            Logging is set up during initialization and applies to all environment operations.
        """
        setup_logging(getattr(logging, log_level.upper()), logfile)

        try:
            config = self.get_torax_config()["config"]
            discretization_torax = self.get_torax_config()["discretization"]
        except KeyError as e:
            raise KeyError(f"Missing key in TORAX config: {e}")

        # Initialize action handler using abstract method
        self.action_handler = ActionHandler(self.define_actions())

        # Initialize state tracking
        self.state: dict[str, Any] | None = None  # Plasma state
        self.observation: dict[str, Any] | None = None  # Observation

        # Load and validate TORAX configuration
        self.config: ConfigLoader = ConfigLoader(config, self.action_handler)
        self.config.validate_discretization(discretization_torax)
<<<<<<< HEAD

=======
    
>>>>>>> 7c71193b
        # Get total simulation time from configuration
        self.T: float = self.config.get_total_simulation_time()  # [seconds]

        # Configure time discretization based on chosen method
        if discretization_torax == "auto":
            # Use explicit action timestep timing
            if self.get_torax_config()["delta_t_a"] is None:
                raise ValueError("delta_t_a must be provided for auto discretization")
            self.delta_t_a: float = self.get_torax_config()[
                "delta_t_a"
            ]  # Time between actions [s]
        elif discretization_torax == "fixed":
            # Use ratio-based timing relative to simulation timesteps
            if self.get_torax_config()["ratio_a_sim"] is None:
                raise ValueError(
                    "ratio_a_sim must be provided for fixed discretization"
                )
            delta_t_sim: float = (
                self.config.get_simulation_timestep()
            )  # TORAX internal timestep [s]
            self.delta_t_a: float = (
                self.get_torax_config()["ratio_a_sim"] * delta_t_sim
            )  # Action interval [s]
        else:
            raise TypeError(
                f"Invalid discretization method: {discretization_torax}. Use 'auto' or 'fixed'."
            )

        # Initialize time tracking
        self.current_time: float = 0.0  # Current simulation time [s]
        self.timestep: int = 0  # Current action timestep counter

        # Initialize TORAX simulation wrapper
        self.store_state_history = store_state_history
        self.torax_app: ToraxApp = ToraxApp(
            self.config, self.delta_t_a, store_state_history
        )

        # Start simulator
        self.torax_app.start()

        # Initialize observation handler
        self.observation_handler = self.define_observation()

        # Set variables appearing in the actual simulation states
        self.observation_handler.set_state_variables(self.torax_app.get_state_data())

        # Set the variables appearing in the action, to be removed from the
        # state/observation
        self.observation_handler.set_action_variables(
            self.action_handler.get_action_variables()
        )

        self.observation_handler.set_n_grid_points(self.config.get_n_grid_points())

        # Build Gymnasium spaces
        # WARNING: At this stage, the observation space cannot be fully
        # determined. It is first set to the maximal possible space.
        self.action_space = self.action_handler.build_action_space()
        self.observation_space = self.observation_handler.build_observation_space()

        # Validate and set rendering mode
        assert render_mode is None or render_mode in self.metadata["render_modes"]
        self.render_mode = render_mode
        self.plotter = viz.ToraxStyleRealTimePlotter(fig, render_mode=self.render_mode)
        
        # Initialize rendering components (will be set up when needed)
        self.window = None
        self.clock = None

    def reset(
        self, *, seed: int | None = None, options: dict[str, Any] | None = None
    ) -> tuple[dict[str, Any], dict[str, Any]]:
        """Reset the environment to its initial state for a new episode.

        This method initializes a new simulation episode by:
        1. Resetting internal counters and flags
        2. Starting the TORAX simulation from initial conditions
        3. Extracting the initial observation state
        4. Optionally rendering the initial state

        Returns:
            Tuple containing:
            - observation (dict): Initial observation of plasma state
            - info (dict): Additional information (empty dict)
        """
        super().reset(seed=seed, options=options)

        # Reset episode flags
        self.terminated = False
        self.truncated = False
        self.timestep = 0
        self.current_time = 0.0
<<<<<<< HEAD

=======
        
        # Initialize last_action_dict for storing last actions
        self.last_action_dict = {}
        self.plotter.reset()
        
>>>>>>> 7c71193b
        # Initialize TORAX simulation
        self.torax_app.reset()  # Set up initial simulation state
        torax_state = self.torax_app.get_state_data()  # Get initial plasma state

<<<<<<< HEAD
=======
        self.current_time = torax_state["/"]["time"][0].item()
        # Update last_action_dict with initial state
        self._update_last_action_dict(torax_state)
        
>>>>>>> 7c71193b
        # Extract initial observation
        self.state, self.observation = (
            self.observation_handler.extract_state_observation(torax_state)
        )

        self.plotter.update(current_state = self.state, action_input = self.last_action_dict, t=self.current_time)
        logger.debug(" environment reset complete.")

        return self.observation, {}

    def step(
        self, action: NDArray[np.floating]
    ) -> tuple[dict[str, Any], float, bool, bool, dict[str, Any]]:
        """Execute one environment step with the given action.

        This method implements the core RL interaction by:
        1. Capturing the current state before action
        2. Applying the action to update TORAX configuration
        3. Running the simulation for one time interval
        4. Extracting the new observation state
        5. Computing the reward signal
        6. Checking for episode termination
        7. Updating time counters

        Args:
            action: Action array containing parameter values for all configured actions.

        Returns:
            Tuple containing:
            - observation (dict): New plasma state observation
            - reward (float): Reward signal for this step
            - terminated (bool): True if episode ended due to terminal condition
            - truncated (bool): True if episode ended due to time/step limits
            - info (dict): Additional step information
        """
        truncated = False
        info = {}

        # Capture current state before applying action
        state = self.torax_app.get_state_data()

        # Apply action by updating TORAX configuration parameters
        self.torax_app.update_config(action)

        # Execute simulation step
        success, terminated_simulation = self.torax_app.run()

        # Simulation failed - mark episode as terminated
        if not success:
            self.terminated = True

        # Simulation is done, episode is terminated
        if terminated_simulation:
            self.terminated = True

        # Extract new state and observation after simulation step
        next_torax_state = self.torax_app.get_state_data()
<<<<<<< HEAD
        next_state, observation = self.observation_handler.extract_state_observation(
            next_torax_state
        )
=======
        
        # Update last_action_dict with new state
        self._update_last_action_dict(next_torax_state)
        
        next_state, observation = self.observation_handler.extract_state_observation(next_torax_state)
>>>>>>> 7c71193b
        self.state, self.observation = next_state, observation

        # Compute reward based on state transition
        reward = self.define_reward(state, next_state, action)

        # Update time tracking
        self.current_time += self.delta_t_a
        self.timestep += 1
<<<<<<< HEAD

        # If simulation reached final time, terminate the environment
        if self.current_time > self.T:
            self.terminated = True

        # Render frame if in human mode
        if self.render_mode == "human":
            self._render_frame()
=======
        if self.current_time > self.T:
            self.terminated = True

        self.plotter.update(current_state = self.state, action_input = self.last_action_dict, t=self.current_time)
>>>>>>> 7c71193b

        return observation, reward, self.terminated, truncated, info

    def define_reward(
        self,
        state: dict[str, Any],
        next_state: dict[str, Any],
        action: NDArray[np.floating],
    ) -> float:
        """Define the reward signal for a state transition.

        This method should be overridden by concrete subclasses to implement
        task-specific reward functions. The default implementation returns 0.0.

        Args:
            state: Previous plasma state before action was applied.
                Contains complete state with "profiles" and "scalars" dictionaries.
            next_state: New plasma state after action and simulation step.
                Same structure as state parameter.
            action: Action array that was applied to cause this transition.

        Returns:
            float: Reward value for this state transition.

        Example:
            >>> def define_reward(self, state, next_state, action):
            ...     # Reward based on proximity to target beta_N
            ...     target_beta = 2.0
            ...     current_beta = next_state["scalars"]["beta_N"]
            ...     return -abs(current_beta - target_beta)
        """
        return 0.0

    def close(self) -> None:
        """Clean up environment resources.

        This method properly closes the TORAX simulation and releases any rendering
        resources. Should be called when the environment is no longer needed.
        """
        # Close TORAX simulation
        self.torax_app.close()
<<<<<<< HEAD

        # Clean up rendering resources
        if self.window is not None:
            # TODO: Add pygame cleanup when rendering is implemented
            # pygame.display.quit()
            # pygame.quit()
            pass

    def render(self):
        """Render the current environment state.

        Returns:
            NDArray or None: RGB array if render_mode is "rgb_array", else None.

=======
        if self.plotter is not None:
            self.plotter.close()
    
    def render(self) -> None:
        """
        Render the current environment state following Gymnasium convention.
        
        Returns:
            np.ndarray or None: RGB array if render_mode is "rgb_array", else None.
        
>>>>>>> 7c71193b
        Note:
            - For 'human' mode, this calls the plotter's update method for live visualization.
            - For 'rgb_array' mode, this calls the plotter's get_rgb_array() method (which must be implemented by the plotter).
            - Subclasses must provide a plotter compatible with these calls.
        """
<<<<<<< HEAD
        if self.render_mode == "human":
            pass
        if self.render_mode == "rgb_array" or self.render_mode is None:
            pass
        return None
=======
        if self.render_mode == "human" and self.plotter is not None:
            self.plotter.render_frame(t=self.current_time)
>>>>>>> 7c71193b

    def save_file(self, file_name):
        """Save the simulation output data to a file.

        This method saves the complete simulation history to a specified file.
        The simulation must have been initialized with store_history=True for
        this method to work properly.

        Args:
            file_name (str): The path and filename where the output should be saved.
                The file format is typically NetCDF (.nc extension).

        Raises:
            ArgumentError: If the environment was created without store_history=True.
            RuntimeError: If there was an error during the save operation.
        """
        try:
            self.torax_app.save_output_file(file_name)
        except RuntimeError as e:
            raise ArgumentError(
                "To save the output file, the store_history option must be set to True when creating the environment."
            ) from e

        logger.debug(f"Saved simulation history to {file_name}")

<<<<<<< HEAD
=======

    def save_gif(self, filename: str = "torax_output.gif", interval: int = 200, frame_step: int = 2) -> None:
        """
        Save the data as a GIF file.
        Args:
            filename: Path to save the GIF file. 
                If it does not end with ".gif", the suffix will be added.
            interval: Delay between frames in ms.
            frame_step: Save every Nth frame (default 2 = all frames).
                The last frame is always included.
        """
        if self.plotter is not None:
            # verify that the suffix is correct
            if not filename.endswith(".gif"):
                filename += ".gif"
            self.plotter.save_gif(filename, interval=interval, frame_step=frame_step)
        else:
            logger.warning("No plotter available to save GIF.")

    def _update_last_action_dict(self, state):
        """
        Update self.last_action_dict as a nested dict: {'scalars': {...}, 'profiles': {...}}
        Only initialize the structure if the dict is empty, otherwise just update values.
        """
        action_vars = self.action_handler.get_action_variables()
        # Initialize structure only if empty
        if not self.last_action_dict:
            self.last_action_dict = {"scalars": {}, "profiles": {}}
            for cat, var_list in action_vars.items():
                if cat not in self.last_action_dict:
                    self.last_action_dict[cat] = {}
                for var in var_list:
                    self.last_action_dict[cat][var] = None
        # Update values
        for cat, var_list in action_vars.items():
            for var in var_list:
                value = state.get(cat, {}).get(var, None)
                self.last_action_dict[cat][var] = value
                
>>>>>>> 7c71193b
    # =============================================================================
    # Abstract Methods - Must be implemented by concrete subclasses
    # =============================================================================

    @abstractmethod
    def define_observation(self) -> Observation:
        """Define the observation space variables for this environment.

        This method must be implemented by concrete subclasses to specify
        which TORAX variables should be included in the observation space.

        Returns:
            Observation: Configured observation handler that defines which
                plasma state variables are visible to the RL agent.

        Example:
            >>> def define_observation(self):
            ...     return AllObservation(
            ...         exclude=["n_impurity", "Z_impurity"],
            ...         custom_bounds={
            ...             "T_e": (0.0, 50.0),  # Temperature range in keV
            ...             "T_i": (0.0, 50.0)
            ...         }
            ...     )
        """
        raise NotImplementedError

    @abstractmethod
    def define_actions(self) -> list[Action]:
        """Define the available control actions for this environment.

        This method must be implemented by concrete subclasses to specify
        which plasma parameters can be controlled by the RL agent.

        Returns:
            List[Action]: List of Action instances representing controllable
                parameters with their bounds and TORAX configuration mappings.

        Example:
            >>> def define_actions(self):
            ...     return [
            ...         IpAction(min=[0.5e6], max=[2.0e6]),      # Plasma current
            ...         EcrhAction(                               # ECRH heating
            ...             min=[0.0, 0.0, 0.0],                # [power, loc, width]
            ...             max=[10e6, 1.0, 0.5]
            ...         ),
            ...         NbiAction()                               # NBI with defaults
            ...     ]
        """
        raise NotImplementedError
<<<<<<< HEAD

=======
    
>>>>>>> 7c71193b
    @abstractmethod
    def get_torax_config(self) -> dict[str, Any]:
        """Get the TORAX simulation configuration.

        This abstract method must be implemented by concrete subclasses
        which provides the necessary parameters for the TORAX simulation,
        including its core configuration, the time discretization method,
        the control time step, and the ratio between simulation and control time steps.

        Returns:
            Dict[str, Any]: A dictionary containing the TORAX configuration.
                The dictionary must have the following keys:
                - "config" (dict): A dictionary of TORAX configuration parameters.
                - "discretisation_torax" (str): The time discretization method.
                    Options are "auto" (uses 'delta_t_a') or "fixed" (uses 'ratio_a_sim').
                - "ratio_a_sim" (int, optional): The ratio of action timesteps to
                    simulation timesteps. Required if 'discretisation_torax' is "fixed".
                - "delta_t_a" (float, optional): The time interval between actions
                    in seconds. Required if 'discretisation_torax' is "auto".
        """
        raise NotImplementedError<|MERGE_RESOLUTION|>--- conflicted
+++ resolved
@@ -39,14 +39,12 @@
 import numpy as np
 from numpy._typing._array_like import NDArray
 
+import gymtorax.rendering.visualization as viz
+
 from ..action_handler import Action, ActionHandler
 from ..logger import setup_logging
-<<<<<<< HEAD
 from ..observation_handler import Observation
 from ..torax_wrapper import ConfigLoader, ToraxApp
-=======
-import gymtorax.rendering.visualization as viz
->>>>>>> 7c71193b
 
 # Set up logger for this module
 logger = logging.getLogger(__name__)
@@ -96,7 +94,7 @@
         render_mode: str | None = None,
         log_level="warning",
         logfile=None,
-        fig: viz.FigureProperties|None = None,
+        fig: viz.FigureProperties | None = None,  # TODO: REMOVE FROM HERE
         store_state_history=False,
     ) -> None:
         """Initialize the TORAX gymnasium environment.
@@ -106,6 +104,9 @@
             log_level: Logging level for environment operations. Options: "debug", "info",
                 "warning", "error", "critical". Default: "warning".
             logfile: Path to log file for writing log messages. If None, logs to console.
+            fig: Figure properties for visualization configuration. Defines plot layout,
+                variables to display, and styling options for real-time plotting and GIF creation.
+                If None, default visualization settings will be used.
             store_state_history: Whether to store simulation history for later saving.
                 Set to True if you plan to use save_file() method. Default: False.
 
@@ -136,11 +137,6 @@
         # Load and validate TORAX configuration
         self.config: ConfigLoader = ConfigLoader(config, self.action_handler)
         self.config.validate_discretization(discretization_torax)
-<<<<<<< HEAD
-
-=======
-    
->>>>>>> 7c71193b
         # Get total simulation time from configuration
         self.T: float = self.config.get_total_simulation_time()  # [seconds]
 
@@ -206,7 +202,7 @@
         assert render_mode is None or render_mode in self.metadata["render_modes"]
         self.render_mode = render_mode
         self.plotter = viz.ToraxStyleRealTimePlotter(fig, render_mode=self.render_mode)
-        
+
         # Initialize rendering components (will be set up when needed)
         self.window = None
         self.clock = None
@@ -234,32 +230,29 @@
         self.truncated = False
         self.timestep = 0
         self.current_time = 0.0
-<<<<<<< HEAD
-
-=======
-        
+
         # Initialize last_action_dict for storing last actions
         self.last_action_dict = {}
         self.plotter.reset()
-        
->>>>>>> 7c71193b
+
         # Initialize TORAX simulation
         self.torax_app.reset()  # Set up initial simulation state
         torax_state = self.torax_app.get_state_data()  # Get initial plasma state
 
-<<<<<<< HEAD
-=======
         self.current_time = torax_state["/"]["time"][0].item()
         # Update last_action_dict with initial state
         self._update_last_action_dict(torax_state)
-        
->>>>>>> 7c71193b
+
         # Extract initial observation
         self.state, self.observation = (
             self.observation_handler.extract_state_observation(torax_state)
         )
 
-        self.plotter.update(current_state = self.state, action_input = self.last_action_dict, t=self.current_time)
+        self.plotter.update(
+            current_state=self.state,
+            action_input=self.last_action_dict,
+            t=self.current_time,
+        )
         logger.debug(" environment reset complete.")
 
         return self.observation, {}
@@ -311,17 +304,13 @@
 
         # Extract new state and observation after simulation step
         next_torax_state = self.torax_app.get_state_data()
-<<<<<<< HEAD
+
+        # Update last_action_dict with new state
+        self._update_last_action_dict(next_torax_state)
+
         next_state, observation = self.observation_handler.extract_state_observation(
             next_torax_state
         )
-=======
-        
-        # Update last_action_dict with new state
-        self._update_last_action_dict(next_torax_state)
-        
-        next_state, observation = self.observation_handler.extract_state_observation(next_torax_state)
->>>>>>> 7c71193b
         self.state, self.observation = next_state, observation
 
         # Compute reward based on state transition
@@ -330,21 +319,14 @@
         # Update time tracking
         self.current_time += self.delta_t_a
         self.timestep += 1
-<<<<<<< HEAD
-
-        # If simulation reached final time, terminate the environment
         if self.current_time > self.T:
             self.terminated = True
 
-        # Render frame if in human mode
-        if self.render_mode == "human":
-            self._render_frame()
-=======
-        if self.current_time > self.T:
-            self.terminated = True
-
-        self.plotter.update(current_state = self.state, action_input = self.last_action_dict, t=self.current_time)
->>>>>>> 7c71193b
+        self.plotter.update(
+            current_state=self.state,
+            action_input=self.last_action_dict,
+            t=self.current_time,
+        )
 
         return observation, reward, self.terminated, truncated, info
 
@@ -386,48 +368,22 @@
         """
         # Close TORAX simulation
         self.torax_app.close()
-<<<<<<< HEAD
-
-        # Clean up rendering resources
-        if self.window is not None:
-            # TODO: Add pygame cleanup when rendering is implemented
-            # pygame.display.quit()
-            # pygame.quit()
-            pass
-
-    def render(self):
-        """Render the current environment state.
-
-        Returns:
-            NDArray or None: RGB array if render_mode is "rgb_array", else None.
-
-=======
         if self.plotter is not None:
             self.plotter.close()
-    
+
     def render(self) -> None:
-        """
-        Render the current environment state following Gymnasium convention.
-        
+        """Render the current environment state following Gymnasium convention.
+
         Returns:
             np.ndarray or None: RGB array if render_mode is "rgb_array", else None.
-        
->>>>>>> 7c71193b
+
         Note:
             - For 'human' mode, this calls the plotter's update method for live visualization.
             - For 'rgb_array' mode, this calls the plotter's get_rgb_array() method (which must be implemented by the plotter).
             - Subclasses must provide a plotter compatible with these calls.
         """
-<<<<<<< HEAD
-        if self.render_mode == "human":
-            pass
-        if self.render_mode == "rgb_array" or self.render_mode is None:
-            pass
-        return None
-=======
         if self.render_mode == "human" and self.plotter is not None:
             self.plotter.render_frame(t=self.current_time)
->>>>>>> 7c71193b
 
     def save_file(self, file_name):
         """Save the simulation output data to a file.
@@ -453,14 +409,16 @@
 
         logger.debug(f"Saved simulation history to {file_name}")
 
-<<<<<<< HEAD
-=======
-
-    def save_gif(self, filename: str = "torax_output.gif", interval: int = 200, frame_step: int = 2) -> None:
-        """
-        Save the data as a GIF file.
+    def save_gif(
+        self,
+        filename: str = "torax_output.gif",
+        interval: int = 200,
+        frame_step: int = 2,
+    ) -> None:
+        """Save the data as a GIF file.
+
         Args:
-            filename: Path to save the GIF file. 
+            filename: Path to save the GIF file.
                 If it does not end with ".gif", the suffix will be added.
             interval: Delay between frames in ms.
             frame_step: Save every Nth frame (default 2 = all frames).
@@ -475,9 +433,23 @@
             logger.warning("No plotter available to save GIF.")
 
     def _update_last_action_dict(self, state):
-        """
-        Update self.last_action_dict as a nested dict: {'scalars': {...}, 'profiles': {...}}
-        Only initialize the structure if the dict is empty, otherwise just update values.
+        """Update the last action dictionary with current state values.
+
+        This internal method maintains a dictionary tracking the most recent values
+        of action variables from the simulation state. It initializes the dictionary
+        structure on first call and updates values on subsequent calls.
+
+        The dictionary follows the structure: {'scalars': {...}, 'profiles': {...}}
+        where keys correspond to action variable categories and values are the
+        current state values for those variables.
+
+        Args:
+            state (dict): Current simulation state containing variable values
+                organized by category (scalars, profiles, etc.)
+
+        Note:
+            This method is called during reset() and step() to keep track of
+            action variable values for visualization and debugging purposes.
         """
         action_vars = self.action_handler.get_action_variables()
         # Initialize structure only if empty
@@ -493,8 +465,7 @@
             for var in var_list:
                 value = state.get(cat, {}).get(var, None)
                 self.last_action_dict[cat][var] = value
-                
->>>>>>> 7c71193b
+
     # =============================================================================
     # Abstract Methods - Must be implemented by concrete subclasses
     # =============================================================================
@@ -545,11 +516,7 @@
             ...     ]
         """
         raise NotImplementedError
-<<<<<<< HEAD
-
-=======
-    
->>>>>>> 7c71193b
+
     @abstractmethod
     def get_torax_config(self) -> dict[str, Any]:
         """Get the TORAX simulation configuration.
