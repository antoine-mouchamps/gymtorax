"""TORAX Observation Handler Module.

Provides classes for creating observation spaces from TORAX plasma simulation outputs.
Observations represent the current plasma state for use with Gymnasium environments.

The module converts TORAX DataTree outputs into structured observation spaces
with support for variable selection, bounds specification, and automatic
action variable filtering.

Classes:
    Observation: Abstract base class for observation space construction.
    AllObservation: Implementation that includes all available variables.
"""

import json
import logging
from abc import ABC
from typing import Any

import numpy as np
from gymnasium import spaces
from xarray import Dataset, DataTree

# Set up logger for this module
logger = logging.getLogger(__name__)


class Observation(ABC):
    """Abstract base class for building observation spaces from TORAX DataTree outputs.

<<<<<<< HEAD
    This class provides the foundation for converting TORAX simulation outputs into
    structured observation spaces suitable for reinforcement learning environments.
    It handles variable selection, bounds specification, data extraction from
    TORAX DataTree structure, and automatic removal of action-controlled variables.

    The class maintains a comprehensive catalog of all TORAX variables with their
    default bounds and dimensionality, allowing users to create custom observation
    spaces by selecting subsets of variables and specifying custom bounds, if
    needed.

    Class Attributes:
          - DEFAULT_BOUNDS (dict): Master catalog of all TORAX variables with their
            default bounds and size specifications.
            Variables are categorized as:

            - "profiles": Spatially-resolved variables (functions of radius)
            - "scalars": Global/integrated quantities (single values)

          - variables (dict): Selected variables for this observation space
          - custom_bounds (dict): User-specified bounds overriding defaults
          - dtype (np.dtype): Data type for observation arrays

        # Set by setup methods:
            - action_variables (dict|None): Variables controlled by actions (via set_action_variables)
            - state_variables (dict|None): Variables available in TORAX output (via set_state_variables)

        # Internal processing attributes:
            - observation_variables (dict): Final observation variables after filtering
            - bounds (dict): Final bounds after applying custom overrides and sizing
            - first_state (bool): Flag to ensure build_observation_space() called only once
            - _sizes (dict|None): Mapping from symbolic to actual array sizes
=======
    Converts TORAX simulation outputs into structured observation spaces
    for reinforcement learning environments. Handles variable selection,
    bounds specification, and automatic action variable filtering.

    Attributes:
        variables_to_include (dict): Variables to include in observation space.
        variables_to_exclude (dict): Variables to exclude from observation space.
        custom_bounds (dict): Custom bounds for variables.
        dtype (np.dtype): Data type for observation arrays.
        action_variables (dict): Variables controlled by actions.
        state_variables (dict): Available variables from TORAX output.
        observation_variables (dict): Final filtered observation variables.
        bounds (dict): Final bounds after processing.
>>>>>>> b74c1e00
    """

    def __init__(
        self,
        variables: dict[str, list[str]] | None = None,
        custom_bounds_filename: str | None = None,
        exclude: dict[str, list[str]] | None = None,
        dtype: np.dtype = np.float64,
    ) -> None:
        """Initialize Observation handler.

        Sets up configuration for the observation handler. Requires subsequent
        calls to set_state_variables(), set_action_variables(), and
        build_observation_space() before use.

        Args:
            variables: Variables to include. Format: {"profiles": [names], "scalars": [names]}.
                If None, includes all available variables except those in exclude.
            custom_bounds_filename: Path to JSON file with custom bounds.
                Format: {"profiles": {var: {"min": val, "max": val}}, "scalars": {...}}.
            exclude: Variables to exclude. Format: {"profiles": [names], "scalars": [names]}.
                Cannot be used with variables parameter.
            dtype: Data type for observation arrays.

        Raises:
            ValueError: If both variables and exclude specified or invalid configuration.
        """
        # Load custom bounds if specified
        if custom_bounds_filename is not None:
            self.custom_bounds = _load_json_file(custom_bounds_filename)
        else:
            self.custom_bounds = {"profiles": {}, "scalars": {}}

        # Validate mutually exclusive parameters
        if variables is not None and exclude:
            raise ValueError(
                "Cannot specify both 'variables' and 'exclude' parameters. "
                "Use either inclusion or exclusion logic."
            )

<<<<<<< HEAD
        # Validate custom bounds - ensure bounds are well-formed
        for var, bounds in self.custom_bounds.items():
            if not isinstance(bounds, tuple) or len(bounds) != 2:
                raise ValueError(
                    f"Custom bounds for variable '{var}' must be a tuple of (min, max)."
                )
            if not all(isinstance(b, int | float) for b in bounds):
                raise ValueError(f"Custom bounds for variable '{var}' must be numeric.")
            if bounds[0] >= bounds[1]:
                raise ValueError(
                    f"Custom bounds for variable '{var}' must be (min, max) with min < max."
                )

        # Initialize bounds with defaults, will be updated with custom bounds later
        # IMPORTANT: Create a deep copy to avoid modifying the class-level DEFAULT_BOUNDS
        self.bounds = copy.deepcopy(self.DEFAULT_BOUNDS)

        # Initialize variables list with defaults, will be filtered later
        # These will be updated in _validate_and_filter_variables() based on actual
        # state variables and user selections
        self.observation_variables = {
            "profiles": list(self.bounds["profiles"].keys()),
            "scalars": list(self.bounds["scalars"].keys()),
        }

        # Store private reference to _sizes mapping for validation
        self._sizes = None  # Will be set via set_n_grid_points()

        # Flag to ensure build_observation_space() is only called once
        self.first_state = True

    def set_n_grid_points(self, n_rho: int) -> None:
        """Set the number of radial grid points and update array sizes accordingly.

        This method must be called before building the observation space, as it
        determines the array dimensions for spatially-resolved variables.

        TORAX uses three different radial coordinate systems with different sizes:
          - rho_norm: Cell centers with boundary conditions (n_rho + 2 points)
          - rho_cell_norm: Cell centers for transport equations (n_rho points)
          - rho_face_norm: Cell interfaces/faces (n_rho + 1 points)

        Args:
            n_rho: Number of radial transport cells in the simulation grid.
                Must be a positive integer. This determines the resolution
                of all profile variables.
=======
        self.variables_to_include = variables
        self.variables_to_exclude = exclude
>>>>>>> b74c1e00

        # Validate exclude parameter structure
        if self.variables_to_exclude is not None:
            for category in self.variables_to_exclude:
                if category not in ["profiles", "scalars"]:
                    raise ValueError(
                        f"Invalid category '{category}'. Use 'profiles' or 'scalars'."
                    )
                for var in self.variables_to_exclude[category]:
                    if not isinstance(var, str):
                        raise ValueError(
                            f"Variable names must be strings, got {type(var)}."
                        )

        self.dtype = dtype

        # These will be set by required setup methods before building observation space
        self.action_variables = None  # Will be set via set_action_variables()
        self.state_variables = None  # Will be set via set_state_variables()

    def _filter_variables(self) -> None:
        """Finalize variable selection and apply bounds configuration.

        Determines final observation variables based on include/exclude logic,
        applies custom bounds, and removes action variables from observation space.
        Called automatically by build_observation_space().
        """
        if self.variables_to_include is None and self.variables_to_exclude is not None:
            # Include all variables except excluded ones (if they were provided)
            variables_to_exclude = set(self.variables_to_exclude["profiles"]) | set(
                self.variables_to_exclude["scalars"]
            )
            self.observation_variables = {
                cat: [var for var in vars_.keys() if var not in variables_to_exclude]
                for cat, vars_ in self.state_variables.items()
            }
        elif self.variables_to_include is None and self.variables_to_exclude is None:
            # Include all available variables if no include/exclude specified
            self.observation_variables = {
                cat: list(vars_.keys()) for cat, vars_ in self.state_variables.items()
            }
        else:
            # Include only explicitly specified variables
            self.observation_variables = {
                cat: [var for var in vars_]
                for cat, vars_ in self.variables_to_include.items()
            }

        # Remove action variables to prevent observation-action overlap
        logger.debug(f"Removing action variables: {self.action_variables}")
        self._remove_action_variables()

        # Apply custom bounds with default infinite bounds
        self.bounds = {"profiles": {}, "scalars": {}}
        for var in self.observation_variables["profiles"]:
            if var in self.custom_bounds["profiles"]:
                self.bounds["profiles"][var] = {
                    "min": self.custom_bounds["profiles"][var]["min"],
                    "max": self.custom_bounds["profiles"][var]["max"],
                    "size": len(self.state_variables["profiles"][var]["data"][0]),
                }
            else:
                self.bounds["profiles"][var] = {
                    "min": -np.inf,
                    "max": np.inf,
                    "size": len(self.state_variables["profiles"][var]["data"][0]),
                }

        for var in self.observation_variables["scalars"]:
            if var in self.custom_bounds["scalars"]:
                self.bounds["scalars"][var] = {
                    "min": self.custom_bounds["scalars"][var]["min"],
                    "max": self.custom_bounds["scalars"][var]["max"],
                    "size": 1,
                }
            else:
                self.bounds["scalars"][var] = {
                    "min": -np.inf,
                    "max": np.inf,
                    "size": 1,
                }

        # Log final configuration
        if logger.isEnabledFor(logging.DEBUG):
            total_dim = 0
            for cat, vars_ in self.observation_variables.items():
                total_dim += sum(self.bounds[cat][var]["size"] for var in vars_)
            total_obs_bounded = 0
            for cat, vars_ in self.observation_variables.items():
                total_obs_bounded += sum(
                    1 * self.bounds[cat][var]["size"]
                    for var in vars_
                    if self.bounds[cat][var]["min"] > -np.inf
                    or self.bounds[cat][var]["max"] < np.inf
                )
            logger.debug(
                f"Observation space configured:\n"
                f" - Profiles: {len(self.observation_variables['profiles'])}\n"
                f" - Scalars: {len(self.observation_variables['scalars'])}\n"
                f" - Total dimensions: {total_dim}\n"
                f" - Bounded variables: {total_obs_bounded / total_dim:.2%}"
            )

    def _validate(self) -> None:
<<<<<<< HEAD
        """Validate all observation handler configuration before building spaces.

        This method performs comprehensive validation of:
            - State variables have been set via set_state_variables()
            - Action variables have been set via set_action_variables()
            - Grid points have been set via set_n_grid_points()
            - All specified variables exist in available state variables
            - Custom bounds are properly specified for existing variables
=======
        """Validate configuration before building observation space.
>>>>>>> b74c1e00

        Checks that required setup methods have been called and that all
        specified variables exist in the state variables.

        Raises:
            ValueError: If validation fails.
        """
        if self.state_variables is None:
            raise ValueError(
                "State variables not set. Call set_state_variables() first."
            )

        all_state_variables = set(self.state_variables["profiles"].keys()) | set(
            self.state_variables["scalars"].keys()
        )

        # Validate included variables
        if self.variables_to_include is not None:
            for category, var_list in self.variables_to_include.items():
                if category not in ["profiles", "scalars"]:
                    raise ValueError(
                        f"Invalid category '{category}'. Use 'profiles' or 'scalars'."
                    )
                for var in var_list:
                    if var not in all_state_variables:
                        raise ValueError(
                            f"Variable '{var}' not found in state variables."
                        )

            # Ensure both categories exist
            if "profiles" not in self.variables_to_include:
                self.variables_to_include["profiles"] = []
            if "scalars" not in self.variables_to_include:
                self.variables_to_include["scalars"] = []

        # Validate custom bounds
        for category, var_list in self.custom_bounds.items():
            for var in var_list:
                if var not in all_state_variables:
                    raise ValueError(
                        f"Custom bound variable '{var}' not found in state variables."
                    )

        # Ensure action variables have been set
        if self.action_variables is None:
            raise ValueError(
                "Action variables not set. Call set_action_variables() first."
            )

    def set_action_variables(self, variables: dict[str, list[str]]) -> None:
        """Set variables controlled by actions.

        These variables are removed from the observation space to prevent
        redundancy between actions and observations.

        Args:
            variables: Action variables by category.
                Format: {"profiles": [names], "scalars": [names]}.
        """
        self.action_variables = variables

    def set_state_variables(self, state: DataTree) -> None:
        """Set available state variables from TORAX output.

        Catalogs all variables from the TORAX DataTree for inclusion
        in the observation space.

        Args:
            state: TORAX DataTree with /profiles/ and /scalars/ datasets.
        """
        self.state_variables = self._get_state_as_dict(state)

    def extract_state_observation(
        self, datatree: DataTree
    ) -> tuple[dict[str, dict[str, np.ndarray]], dict[str, dict[str, np.ndarray]]]:
        """Extract state and observation data from TORAX output.

        Returns both complete state (all variables) and filtered observation
        (selected variables only).

        Args:
            datatree: TORAX simulation output containing profiles and scalars datasets.

        Returns:
            Tuple of (state_dict, observation_dict) with format:
            {"profiles": {var: array}, "scalars": {var: value}}
        """
        state = self._get_state_as_dict(datatree)

        # Extract complete state data
        state = {
            "profiles": {
                var: state["profiles"][var]["data"][0]
                for var in self.state_variables["profiles"]
            },
            "scalars": {
                var: (
                    [state["scalars"][var]["data"][0]]
                    if isinstance(state["scalars"][var]["data"], list)
                    else [state["scalars"][var]["data"]]
                )
                for var in self.state_variables["scalars"]
            },
        }

        # Filter for observation variables only
        observation = {
            "profiles": {
                var: state["profiles"][var]
                for var in self.observation_variables["profiles"]
            },
            "scalars": {
                var: state["scalars"][var]
                for var in self.observation_variables["scalars"]
            },
        }

        return state, observation

    def _remove_action_variables(self) -> None:
        """Remove action variables from the observation handler.

        This method removes variables that are controlled by actions from both
        the variables list and bounds dictionary. This prevents action variables
        from appearing in the observation space, avoiding redundancy between
        the action and observation spaces.

        Variables that are in the action space but not present in the current
        observation variables are silently skipped (no error raised).

        Raises:
            KeyError: If action variables reference categories that don't exist
                (i.e., categories other than 'profiles' or 'scalars').
        """
        for cat, var_list in self.action_variables.items():
            if cat not in self.observation_variables:
                raise KeyError(
                    f"""Variable category '{cat}' not recognized. Use 'profiles' or
                    'scalars'."""
                )
            for var in var_list:
                # Skip variables that are not present in current observation variables
                # This handles cases where action variables may not be in the selected
                # observation set
                if var not in self.observation_variables[cat]:
                    continue
                # Remove the variable from observation variables list
                self.observation_variables[cat].remove(var)

    def build_observation_space(self) -> spaces.Dict:
        """Build Gymnasium observation space for selected variables.

        Creates nested Dict space with Box spaces for each variable using
        configured bounds. Validates configuration and finalizes variable selection.

        Returns:
<<<<<<< HEAD
            spaces.Dict:
                Gymnasium observation space with the structure:
                {"profiles": dict of Box spaces, "scalars": dict of Box spaces}.
                Each Box space has bounds and shape appropriate for the variable.
=======
            Gymnasium Dict space with structure:
            {"profiles": {var: Box}, "scalars": {var: Box}}
>>>>>>> b74c1e00

        Raises:
            ValueError: If validation fails or required setup incomplete.
        """
        self._validate()
        self._filter_variables()

        return spaces.Dict(
            {
                "profiles": spaces.Dict(
                    {
                        var: self._make_box(var)
                        for var in self.observation_variables["profiles"]
                    }
                ),
                "scalars": spaces.Dict(
                    {
                        var: self._make_box(var)
                        for var in self.observation_variables["scalars"]
                    }
                ),
            }
        )

    def _make_box(self, var_name: str) -> spaces.Box:
        """Create Gymnasium Box space for variable.

        Args:
            var_name: Variable name.

        Returns:
            Box space with appropriate bounds and shape.
        """
        # Determine variable category and extract bounds
        if var_name in self.bounds["profiles"]:
            low = self.bounds["profiles"][var_name]["min"]
            high = self.bounds["profiles"][var_name]["max"]
            shape = (self.bounds["profiles"][var_name]["size"],)
        else:
            low = self.bounds["scalars"][var_name]["min"]
            high = self.bounds["scalars"][var_name]["max"]
            shape = (self.bounds["scalars"][var_name]["size"],)

        # Create bound arrays
        low_arr = np.full(shape, low, dtype=self.dtype)
        high_arr = np.full(shape, high, dtype=self.dtype)

        return spaces.Box(low=low_arr, high=high_arr, dtype=self.dtype)

    def _get_state_as_dict(self, datatree: DataTree) -> dict[str, dict[str, Any]]:
        """Convert TORAX DataTree to structured dictionary.

        Args:
            datatree: TORAX simulation output.

        Returns:
            Dictionary with format:
            {"profiles": {var: {"data": values}}, "scalars": {var: {"data": values}}}
        """
        # Extract datasets
        profiles: Dataset = datatree["/profiles/"].ds
        scalars: Dataset = datatree["/scalars/"].ds

        # Convert to dictionaries
        state_profiles, state_scalars = profiles.to_dict(), scalars.to_dict()

        state = {
            "profiles": state_profiles["data_vars"],
            "scalars": state_scalars["data_vars"],
        }

        return state


def _load_json_file(filename: str) -> dict:
    """Load and validate bounds configuration from JSON file.

    Args:
        filename: Path to JSON bounds file.

    Returns:
        Validated bounds dictionary.

    Raises:
        ValueError: If file format is invalid.
        FileNotFoundError: If file not found.
    """
    with open(filename) as f:
        bounds = json.load(f)

    # Validate and convert string values to numeric
    for cat in bounds:
        if cat not in ["profiles", "scalars"]:
            raise ValueError(f"Invalid category '{cat}'. Use 'profiles' or 'scalars'.")
        for var, var_bounds in bounds[cat].items():
            for bound, val in var_bounds.items():
                if bound not in ["min", "max"]:
                    raise ValueError(
                        f"Invalid bound '{bound}' for '{var}'. Use 'min' or 'max'."
                    )
                if not isinstance(val, int | float | str):
                    raise ValueError(f"Invalid bound value for '{var}': {type(val)}.")
                if val == "inf":
                    var_bounds[bound] = np.inf
                elif val == "-inf":
                    var_bounds[bound] = -np.inf
            if var_bounds["min"] >= var_bounds["max"]:
                raise ValueError(f"Invalid bounds for '{var}': min >= max.")
    return bounds


# =============================================================================
# Pre-configured Observation Examples
# =============================================================================


class AllObservation(Observation):
    """Observation handler that includes all available TORAX variables.

    Creates a complete observation space containing all profile and scalar
    variables available in the TORAX simulation output. Supports variable
    exclusions and custom bounds configuration.

    Example:
        >>> obs = AllObservation()
        >>> obs = AllObservation(exclude={"profiles": ["n_impurity"]})
        >>> obs = AllObservation(custom_bounds_filename="bounds.json")
    """

    def __init__(self, exclude=None, custom_bounds_file=None) -> None:
        """Initialize AllObservation with all available TORAX variables.

        Creates an observation handler that includes all available TORAX variables
        by default, with flexible configuration through keyword arguments.

        Kwargs:
            custom_bounds_filename (str, optional): Path to JSON file containing
                custom bounds for variables.
            exclude (dict[str, list[str]], optional): Variables to exclude.
                Format: {"profiles": [names], "scalars": [names]}.
            dtype (np.dtype, optional): Data type for observation arrays.

        Example:
            >>> obs = AllObservation()
            >>> obs = AllObservation(exclude={"profiles": ["psi"]})
        """
        # Call parent constructor with all variables included by default
        super().__init__(
            variables=None, exclude=exclude, custom_bounds_filename=custom_bounds_file
        )<|MERGE_RESOLUTION|>--- conflicted
+++ resolved
@@ -28,39 +28,6 @@
 class Observation(ABC):
     """Abstract base class for building observation spaces from TORAX DataTree outputs.
 
-<<<<<<< HEAD
-    This class provides the foundation for converting TORAX simulation outputs into
-    structured observation spaces suitable for reinforcement learning environments.
-    It handles variable selection, bounds specification, data extraction from
-    TORAX DataTree structure, and automatic removal of action-controlled variables.
-
-    The class maintains a comprehensive catalog of all TORAX variables with their
-    default bounds and dimensionality, allowing users to create custom observation
-    spaces by selecting subsets of variables and specifying custom bounds, if
-    needed.
-
-    Class Attributes:
-          - DEFAULT_BOUNDS (dict): Master catalog of all TORAX variables with their
-            default bounds and size specifications.
-            Variables are categorized as:
-
-            - "profiles": Spatially-resolved variables (functions of radius)
-            - "scalars": Global/integrated quantities (single values)
-
-          - variables (dict): Selected variables for this observation space
-          - custom_bounds (dict): User-specified bounds overriding defaults
-          - dtype (np.dtype): Data type for observation arrays
-
-        # Set by setup methods:
-            - action_variables (dict|None): Variables controlled by actions (via set_action_variables)
-            - state_variables (dict|None): Variables available in TORAX output (via set_state_variables)
-
-        # Internal processing attributes:
-            - observation_variables (dict): Final observation variables after filtering
-            - bounds (dict): Final bounds after applying custom overrides and sizing
-            - first_state (bool): Flag to ensure build_observation_space() called only once
-            - _sizes (dict|None): Mapping from symbolic to actual array sizes
-=======
     Converts TORAX simulation outputs into structured observation spaces
     for reinforcement learning environments. Handles variable selection,
     bounds specification, and automatic action variable filtering.
@@ -74,7 +41,6 @@
         state_variables (dict): Available variables from TORAX output.
         observation_variables (dict): Final filtered observation variables.
         bounds (dict): Final bounds after processing.
->>>>>>> b74c1e00
     """
 
     def __init__(
@@ -115,57 +81,8 @@
                 "Use either inclusion or exclusion logic."
             )
 
-<<<<<<< HEAD
-        # Validate custom bounds - ensure bounds are well-formed
-        for var, bounds in self.custom_bounds.items():
-            if not isinstance(bounds, tuple) or len(bounds) != 2:
-                raise ValueError(
-                    f"Custom bounds for variable '{var}' must be a tuple of (min, max)."
-                )
-            if not all(isinstance(b, int | float) for b in bounds):
-                raise ValueError(f"Custom bounds for variable '{var}' must be numeric.")
-            if bounds[0] >= bounds[1]:
-                raise ValueError(
-                    f"Custom bounds for variable '{var}' must be (min, max) with min < max."
-                )
-
-        # Initialize bounds with defaults, will be updated with custom bounds later
-        # IMPORTANT: Create a deep copy to avoid modifying the class-level DEFAULT_BOUNDS
-        self.bounds = copy.deepcopy(self.DEFAULT_BOUNDS)
-
-        # Initialize variables list with defaults, will be filtered later
-        # These will be updated in _validate_and_filter_variables() based on actual
-        # state variables and user selections
-        self.observation_variables = {
-            "profiles": list(self.bounds["profiles"].keys()),
-            "scalars": list(self.bounds["scalars"].keys()),
-        }
-
-        # Store private reference to _sizes mapping for validation
-        self._sizes = None  # Will be set via set_n_grid_points()
-
-        # Flag to ensure build_observation_space() is only called once
-        self.first_state = True
-
-    def set_n_grid_points(self, n_rho: int) -> None:
-        """Set the number of radial grid points and update array sizes accordingly.
-
-        This method must be called before building the observation space, as it
-        determines the array dimensions for spatially-resolved variables.
-
-        TORAX uses three different radial coordinate systems with different sizes:
-          - rho_norm: Cell centers with boundary conditions (n_rho + 2 points)
-          - rho_cell_norm: Cell centers for transport equations (n_rho points)
-          - rho_face_norm: Cell interfaces/faces (n_rho + 1 points)
-
-        Args:
-            n_rho: Number of radial transport cells in the simulation grid.
-                Must be a positive integer. This determines the resolution
-                of all profile variables.
-=======
         self.variables_to_include = variables
         self.variables_to_exclude = exclude
->>>>>>> b74c1e00
 
         # Validate exclude parameter structure
         if self.variables_to_exclude is not None:
@@ -270,18 +187,7 @@
             )
 
     def _validate(self) -> None:
-<<<<<<< HEAD
-        """Validate all observation handler configuration before building spaces.
-
-        This method performs comprehensive validation of:
-            - State variables have been set via set_state_variables()
-            - Action variables have been set via set_action_variables()
-            - Grid points have been set via set_n_grid_points()
-            - All specified variables exist in available state variables
-            - Custom bounds are properly specified for existing variables
-=======
         """Validate configuration before building observation space.
->>>>>>> b74c1e00
 
         Checks that required setup methods have been called and that all
         specified variables exist in the state variables.
@@ -438,15 +344,8 @@
         configured bounds. Validates configuration and finalizes variable selection.
 
         Returns:
-<<<<<<< HEAD
-            spaces.Dict:
-                Gymnasium observation space with the structure:
-                {"profiles": dict of Box spaces, "scalars": dict of Box spaces}.
-                Each Box space has bounds and shape appropriate for the variable.
-=======
             Gymnasium Dict space with structure:
             {"profiles": {var: Box}, "scalars": {var: Box}}
->>>>>>> b74c1e00
 
         Raises:
             ValueError: If validation fails or required setup incomplete.
