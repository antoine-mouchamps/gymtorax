--- conflicted
+++ resolved
@@ -63,27 +63,6 @@
     to specify the action dimensionality, bounds, and configuration mapping.
 
     Class Attributes (must be overridden by subclasses):
-<<<<<<< HEAD
-        name (str): Unique identifier for this action type
-        dimension (int): Number of parameters controlled by this action
-        default_min (list[float]): Default minimum values for parameters
-        default_max (list[float]): Default maximum values for parameters
-        default_ramp_rate (list[float | None]): Default ramp rate limits for parameters.
-            None means no ramp rate limit, float values specify maximum change per step.
-        config_mapping (dict[tuple[str, ...], int]): Mapping from configuration
-            paths to parameter indices. Keys are tuples representing the nested
-            path in the config dictionary, values are parameter indices.
-        state_var (dict[str, list[str]]): Dictionary mapping variable categories
-            to lists of variable names modified by this action. Categories
-            are 'scalars' and 'profiles' (e.g., {'scalars': ['Ip']} or
-            {'scalars': ['P_ecrh_e'], 'profiles': ['p_ecrh_e']}).
-
-    Instance Attributes:
-        values (np.ndarray): Current parameter values
-        ramp_rate (np.ndarray): Ramp rate limits for each parameter.
-            np.inf indicates no ramp rate limit for that parameter.
-        dtype (np.dtype): NumPy data type for action arrays (default: np.float64)
-=======
         - name (str): Unique identifier for this action type
         - dimension (int): Number of parameters controlled by this action
         - default_min (list[float]): Default minimum values for parameters
@@ -98,8 +77,9 @@
 
     Instance Attributes:
         - values (list[float]): Current parameter values
+        - ramp_rate (np.ndarray): Ramp rate limits for each parameter.
+          np.inf indicates no ramp rate limit for that parameter.
         - dtype (np.dtype): NumPy data type for action arrays (default: np.float64)
->>>>>>> 1ccc6121
 
     Example:
         Create a custom action for controlling two parameters:
@@ -557,22 +537,13 @@
     It is a single-parameter action with non-negative bounds.
 
     Class Attributes:
-<<<<<<< HEAD
-        name: "Ip"
-        dimension: 1 (single parameter)
-        default_min: [_MIN_IP_AMPS] (minimum current per TORAX requirements)
-        default_max: [np.inf]
-        default_ramp_rate: [None]
-        config_mapping: Maps to ('profile_conditions', 'Ip')
-        state_var: {'scalars': ['Ip']} - directly modifies plasma current scalar
-=======
         - name: "Ip"
         - dimension: 1 (single parameter)
         - default_min: [_MIN_IP_AMPS] (minimum current per TORAX requirements)
         - default_max: [np.inf]
+        - default_ramp_rate: [None]
         - config_mapping: Maps to ('profile_conditions', 'Ip')
         - state_var: {'scalars': ['Ip']} - directly modifies plasma current scalar
->>>>>>> 1ccc6121
 
     Example:
         >>> ip_action = IpAction()
@@ -595,22 +566,13 @@
     simulations. It is a single-parameter action with non-negative bounds.
 
     Class Attributes:
-<<<<<<< HEAD
-        name: "V_loop"
-        dimension: 1 (single parameter)
-        default_min: [0.0]
-        default_max: [np.inf]
-        default_ramp_rate: [None]
-        config_mapping: Maps to ('profile_conditions', 'v_loop_lcfs')
-        state_var: {'scalars': ['v_loop_lcfs']} - directly modifies loop voltage scalar
-=======
         - name: "V_loop"
         - dimension: 1 (single parameter)
         - default_min: [0.0]
         - default_max: [np.inf]
+        - default_ramp_rate: [None]
         - config_mapping: Maps to ('profile_conditions', 'v_loop_lcfs')
         - state_var: {'scalars': ['v_loop_lcfs']} - directly modifies loop voltage scalar
->>>>>>> 1ccc6121
 
     Example:
         >>> vloop_action = VloopAction()
@@ -633,24 +595,14 @@
     and Gaussian width of the heating profile.
 
     Class Attributes:
-<<<<<<< HEAD
-        name: "ECRH"
-        dimension: 3 (power, location, width)
-        default_min: [0.0, 0.0, 0.01]
-        default_max: [np.inf, 1.0, np.inf]
-        default_ramp_rate: [None, None, None]
-        config_mapping: Maps to ECRH source parameters
-        state_var: {'scalars': ['P_ecrh_e']} -
-                   modifies total electron-cyclotron power scalar
-=======
         - name: "ECRH"
         - dimension: 3 (power, location, width)
         - default_min: [0.0, 0.0, 0.0]
         - default_max: [np.inf, np.inf, np.inf]
+        - default_ramp_rate: [None, None, None]
         - config_mapping: Maps to ECRH source parameters
         - state_var: {'scalars': ['P_ecrh_e']} -
                      modifies total electron-cyclotron power scalar
->>>>>>> 1ccc6121
 
     Parameters:
         - Index 0: Total power (P_total) in Watts
@@ -683,24 +635,14 @@
     components share the same spatial profile (location and width).
 
     Class Attributes:
-<<<<<<< HEAD
-        name: "NBI"
-        dimension: 4 (heating power, current power, location, width)
-        default_min: [0.0, 0.0, 0.0, 0.01]
-        default_max: [np.inf, np.inf, 1.0, np.inf]
-        default_ramp_rate: [None, None, None, None]
-        config_mapping: Maps to generic heat and current source parameters in TORAX configuration
-        state_var: {'scalars': ['P_aux_generic_total', 'I_aux_generic']} -
-                   modifies total auxiliary power and current scalars
-=======
         - name: "NBI"
         - dimension: 4 (heating power, current power, location, width)
         - default_min: [0.0, 0.0, 0.0, 0.01]
         - default_max: [np.inf, np.inf, 1.0, np.inf]
+        - default_ramp_rate: [None, None, None, None]
         - config_mapping: Maps to generic heat and current source parameters in TORAX configuration
         - state_var: {'scalars': ['P_aux_generic_total', 'I_aux_generic']} -
           modifies total auxiliary power and current scalars
->>>>>>> 1ccc6121
 
     Parameters:
         - Index 0: Heating power (generic_heat P_total) in Watts
