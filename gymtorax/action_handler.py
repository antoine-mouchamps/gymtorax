"""
TORAX Action Handler Module.

This module provides an abstract framework for defining and managing actions
in TORAX plasma simulations. Actions represent controllable parameters that
can be modified during the simulation to influence plasma behavior.

The Action class is designed to be extended by users to create custom actions
for specific control parameters. Each action has a unique name, dimensionality,
bounds, and knows how to map itself to TORAX configuration dictionaries and
which state variables it affects.

Classes:
    Action: Abstract base class for all action types (user-extensible)
    ActionHandler: Internal container and manager for multiple actions
    IpAction: Action for plasma current control
    VloopAction: Action for loop voltage control  
    EcrhAction: Action for electron cyclotron resonance heating
    NbiAction: Action for neutral beam injection

Example:
    Create a custom action by extending the Action class:
    
    >>> class CustomAction(Action):
    ...     name = "MyCustomAction"
    ...     dimension = 2
    ...     default_min = [0.0, -1.0]
    ...     default_max = [10.0, 1.0]
    ...     config_mapping = {
    ...         ('some_config', 'param1'): 0,
    ...         ('some_config', 'param2'): 1
    ...     }
    ...     state_var = (('scalars', 'param1'), ('scalars', 'param2'))
    
    Use an existing action:
    
    >>> ip_action = IpAction()
    >>> ip_action.set_values([1.5e6])  # 1.5 MA plasma current
"""

from abc import ABC
from typing import Any
from numpy.typing import NDArray
from gymnasium import spaces

import numpy as np
import logging

from torax._src.config.profile_conditions import _MIN_IP_AMPS

# Set up logger for this module
logger = logging.getLogger(__name__)


class Action(ABC):
    """
    Abstract base class for all TORAX simulation actions.
    
    An action represents a controllable parameter or set of parameters that can
    influence plasma behavior. Each action has bounds, current values, and knows
    how to map itself to TORAX configuration dictionaries.
    
    This class is designed to be extended by users to create custom actions for
    specific control parameters. Subclasses must define the class attributes
    to specify the action dimensionality, bounds, and configuration mapping.
    
    Class Attributes (must be overridden by subclasses):
        name (str): Unique identifier for this action type
        dimension (int): Number of parameters controlled by this action
        default_min (list[float]): Default minimum values for parameters
        default_max (list[float]): Default maximum values for parameters
        config_mapping (dict[tuple[str, ...], int]): Mapping from configuration
            paths to parameter indices. Keys are tuples representing the nested
            path in the config dictionary, values are parameter indices.
        state_var (tuple[tuple[str, ...], ...]): Tuple of tuples specifying the
            state variables directly modified by this action. Each inner tuple
            contains the path to a state variable (e.g., ('scalars', 'Ip') or 
            ('profiles', 'p_ecrh_e')).
        
    Instance Attributes:
        values (list[float]): Current parameter values
        dtype (np.dtype): NumPy data type for action arrays (default: np.float64)
    
    Example:
        Create a custom action for controlling two parameters:
        
        >>> class TwoParamAction(Action):
        ...     name = "CustomTwoParam"
        ...     dimension = 2
        ...     default_min = [0.0, -5.0]
        ...     default_max = [10.0, 5.0]
        ...     config_mapping = {
        ...         ('section', 'param1'): 0,
        ...         ('section', 'param2'): 1
        ...     }
        ...     state_var = (('scalars', 'param1'), ('scalars', 'param2'))
        >>> action = TwoParamAction()
    """
    
    # Class-level attributes to be overridden by subclasses
    dimension: int
    name: str
    default_min: list[float]
    default_max: list[float] 
    config_mapping: dict[tuple[str, ...], int]
    state_var: tuple[tuple[str]] = ()
    
    def __init__(
        self, 
        min: list[float] | None = None, 
        max: list[float] | None = None, 
        dtype: np.dtype = np.float64,
    ) -> None:
        """
        Initialize an Action instance.
        
        Args:
            min: Custom minimum bounds for each parameter. If None, uses the
                class default_min values. Must have length equal to dimension.
            max: Custom maximum bounds for each parameter. If None, uses the
                class default_max values. Must have length equal to dimension.
            dtype: NumPy data type for the action arrays (default: np.float64).
                Used for creating action spaces.
                
        Raises:
            ValueError: If any of the following conditions are met:
                - name class attribute is not defined
                - dimension class attribute is not defined or not a positive integer
                - config_mapping class attribute is not defined
                - default_min or default_max don't match the dimension
                - provided min or max don't match the dimension

        """
        # Validate that required class attributes are properly defined
        if not self.name:
            raise ValueError(f"{self.__class__.__name__} must define 'name' class attribute")
        
        if not isinstance(self.name, str):
            raise TypeError(f"{self.__class__.__name__} 'name' class attribute must be a string")

        if self.dimension is None:
            raise ValueError(f"{self.__class__.__name__} must define 'dimension' class attribute")
        
        if not isinstance(self.dimension, int) or self.dimension <= 0:
            raise ValueError(f"dimension must be a positive integer, got {self.dimension}")
        
        if self.config_mapping is None:
            raise ValueError(f"{self.__class__.__name__} must define 'config_mapping' class attribute")

        if not isinstance(self.default_min, list) or len(self.default_min) != self.dimension:
            raise ValueError(f"default_min must be a list of length {self.dimension}")

        if not isinstance(self.default_max, list) or len(self.default_max) != self.dimension:
            raise ValueError(f"default_max must be a list of length {self.dimension}")

        # Initialize minimum and maximum bounds for the action parameters
        # Use provided values or defaults
        self._min = min if min is not None else self.default_min
        self._max = max if max is not None else self.default_max
        
        # Validate bounds dimensions
        if self._min is not None and len(self._min) != self.dimension:
            raise ValueError(
                f"Invalid min bounds dimension: expected {self.dimension}, got {len(self._min)}"
            )
        if self._max is not None and len(self._max) != self.dimension:
            raise ValueError(
                f"Invalid max bounds dimension: expected {self.dimension}, got {len(self._max)}"
            )
        # Default value
        self.values = self._min
        
        self.dtype = dtype

    @property
    def min(self) -> list[float]:
        """
        Minimum bounds for this action parameters.
        
        Returns:
            list[float]: List of minimum values, one for each parameter
                controlled by this action.
        """
        return self._min

    @property
    def max(self) -> list[float]:
        """
        Maximum bounds for this action parameters.
        
        Returns:
            list[float]: List of maximum values, one for each parameter
                controlled by this action.
        """
        return self._max

    def set_values(self, values: list[float]) -> None:
        """
        Set the current parameter values for this action.

        Args:
            values (list[float]): The new parameter values to set.
        
        Raises:
            ValueError: If the length of the values list does not match the expected dimension.
        """
        if len(values) != self.dimension:
            raise ValueError(f"Expected {self.dimension} values, got {len(values)}")
        self.values = values

    def init_dict(self, config_dict: dict[str, Any]) -> None:
        """
        Initialize a TORAX configuration dictionary with this action parameters.
        
        This method sets up the configuration dictionary with the action current
        values at time=0, creating the proper time-dependent parameter structure
        expected by TORAX.
        
        Args:
            config_dict: The TORAX configuration dictionary to initialize.
                Must have the nested structure expected by this action
                config_mapping.
                
        Raises:
            KeyError: If the configuration dictionary doesn't have the expected
                structure for this action parameters.
        """
        try:
            self._apply_mapping(config_dict, time="init")
        except Exception as e:
            raise RuntimeError(
                f"An error occurred while initializing the action in the dictionary: {e}"
            )

    def update_to_config(self, config_dict: dict[str, Any], time: float) -> None:
        """
        Update a TORAX configuration dictionary with new action values.
        
        This method updates the time-dependent parameters in the configuration
        dictionary with the action current values at the specified time.
        
        Args:
            config_dict: The TORAX configuration dictionary to update.
                Must have been previously initialized with init_dict.
            time: Simulation time for this update. Must be > 0.
        
        Note:
            The configuration dictionary must have been initialized with
            init_dict before calling this method.
        """
        self._apply_mapping(config_dict, time=time)

    def _apply_mapping(self, config_dict: dict[str, Any], time: float|str) -> None:
        """
        Apply the action values to a TORAX configuration dictionary.
        
        This method traverses the configuration dictionary using the paths defined
        in config_mapping and sets the appropriate values. For time=0 (initialization),
        it creates new time-dependent parameter entries. For time>0, it updates
        existing entries.
        
        Args:
            config_dict: The TORAX configuration dictionary to modify
            time: Simulation time. If 0, initializes new time-dependent parameters.
                If >0, updates existing time-dependent parameters.

        Note:
            This is an internal method used by init_dict and update_to_config.
            The configuration format follows TORAX conventions where time-dependent
            parameters are stored as ({time: value, ...}, "STEP") tuples.
        """
        for dict_path, idx in self.config_mapping.items():
            # drill down into config_dict
            d = config_dict
            for key in dict_path[:-1]:
                d = d[key]

            key = dict_path[-1]
<<<<<<< HEAD
            if time == 0:
                #Check there is no value associated to the existing key
                if (d[key] != {} or d[key] != {0: 0}) and warning:
                    logger.warning(f" overwriting existing value for key: {key}")
=======
            # Handle the case of the initial condition
            if time == "init":
                # Check if there is no value associated to the existing key
                if (d[key] != {}):
>>>>>>> 94d53cb1
                    if isinstance(d[key], (float, int)):
                        self.values[idx] = d[key]
                    elif isinstance(d[key], dict):
                        self.values[idx] = d[key][0]
                    elif isinstance(d[key], tuple) and 0 in d[key][0]:
                        if isinstance(d[key][0], (list, tuple)):
                            pos = d[key][0].index(0)
                        elif isinstance(d[key][0], np.ndarray):
                            pos = np.where(d[key][0] == 0)[0][0]
<<<<<<< HEAD
                        self.values[idx] = d[key][1][pos]
                # Always assign a scalar (not a list) for each dimension
=======
                        print(key, d[key], d[key][0])
                        self.values[idx] = d[key][1][pos]
                    logger.debug(f" using {self.values[idx]} as initial condition for key: {key}")
                else:
                    logger.warning(f" using the lower bound {self.values[idx]} of {key} as initial condition. Consider providing one in the configuration file.")
>>>>>>> 94d53cb1
                d[key] = ({0: self.values[idx]}, "STEP")
            else:
                d[key][0].update({time: self.values[idx]})
                
    def get_mapping(self) -> dict[tuple[str, ...], int]:
        """
        Get the mapping of configuration dictionary paths to action parameter indices.

        Returns:
            dict[tuple[str, ...], int]: Mapping of config dictionary paths to action parameter indices.
        """
        return self.config_mapping

    def get_state_variables(self) -> tuple[tuple[str]]:
        """
        Get the state variables modified by the action.

        Returns:
            tuple[tuple[str]]: A tuple of tuples, each containing the state variable
            names modified by the action.
        """
        return self.state_var

    def __repr__(self) -> str:
        """
        Return a string representation of the action.
        
        Returns:
            str: String showing the action class name, current values, and bounds.
        """
        return f"{self.__class__.__name__}(values={self.values}, min={self.min}, max={self.max})"


class ActionHandler:
    """
    Internal container and manager for multiple actions.
    
    This class is used internally by the gymtorax framework to manage collections
    of actions.
    
    Args:
        actions: List of Action instances to manage.
        
    Attributes:
        actions: Internal list of managed actions.
    """
    
    def __init__(self, actions: list[Action]) -> None:
        """
        Initialize the ActionHandler with a list of actions.
        
        Args:
            actions: List of Action instances to manage.
        """
        self._actions = actions
        self._actions_names = set([a.name for a in actions])
        self._validate_action_handler()
        self.action_space = self.build_action_space()
        self.number_of_updates = 0
        

    def get_actions(self) -> list[Action]:
        """
        Get the list of managed actions.
        
        Returns:
            list[Action]: List of Action instances managed by this handler.            
        """
        return self._actions

    def get_action_variables(self) -> dict[str, list[str]]:
        """
        Get a dictionary of state variables modified by the managed actions.

        Returns:
            dict[str, list[str]]: Dictionary mapping variables categories to lists of
            modified state variable names.
        """
        variables = {}

        for action in self.get_actions():
            for cat, var in action.state_var.items():
                if cat not in variables:
                    variables[cat] = []
                if var not in variables[cat]:
                    variables[cat].extend(var)            

        return variables

    def update_actions(self, actions: spaces.Dict) -> None:
        """
        Update the current values of all managed actions.
        
        Args:
            action: The action to perform.
        """
        for action_name, _ in actions.items():
            if action_name not in self._actions_names:
                raise ValueError(f"Action '{action_name}' does not exist in this environment.")

        logger.debug(f" updating actions with: a_{self.number_of_updates} = {actions}")
        for action in self._actions:
            action.set_values(actions[action.name])

        self.number_of_updates += 1

    def build_action_space(self) -> spaces.Dict:
        """
        Build a Gymnasium Dict action space from all managed actions.
        
        Creates a dictionary-based action space where each key corresponds to 
        an action's name and each value is a Box space with the action's bounds
        and data type.
        
        Returns:
            spaces.Dict: Dictionary action space with action names as keys and
                Box spaces as values. Each Box space uses the action's min/max
                bounds and dtype for proper numerical handling.
        """
        
        return spaces.Dict({
            action.name: spaces.Box(low=np.array(action.min),
                                    high=np.array(action.max),
                                    dtype=action.dtype)
            for action in self.get_actions()
        })


    def _validate_action_handler(self) -> None:
        """
        Validates the action handler to ensure action parameters are unique
        and mutually exclusive.

        This function performs two main checks:
        1. It verifies that no duplicate parameters exist across all actions.
        2. It ensures that 'Ip' and 'Vloop' actions are not present simultaneously,
        as TORAX can only use one or the other.

        Raises:
            ValueError: If duplicate parameters are found or if both 'Ip'
                        and 'Vloop' actions are present.
        """
        seen_keys = set()
        seen_names = set()
        for action in self._actions:
            for key in action.get_mapping().keys():
                if key in seen_keys:
                    raise ValueError(f"Duplicate action parameter detected: {key}")
                seen_keys.add(key)
            if action.name in seen_names:
                raise ValueError(f"Duplicate action name detected: {action.name}")
            seen_names.add(action.name)

        # Check for exclusive presence of Ip or Vloop actions (through their keys)
        if ('profile_conditions', 'v_loop_lcfs') in seen_keys and \
           ('profile_conditions', 'Ip') in seen_keys:
            raise ValueError(
                "Cannot have both Ip and Vloop actions at the same time."
            )

# =============================================================================
# Pre-configured Action Examples
# =============================================================================
# The following classes are example implementations of actions used
# in TORAX plasma simulations. Users can use these directly.


class IpAction(Action):
    """
    Example action for controlling plasma current (Ip).
    
    This action controls the plasma current parameter in TORAX simulations.
    It is a single-parameter action with non-negative bounds.
    
    Class Attributes:
        name: "Ip"
        dimension: 1 (single parameter)
        default_min: [_MIN_IP_AMPS] (minimum current per TORAX requirements)
        default_max: [np.inf]
        config_mapping: Maps to ('profile_conditions', 'Ip')
        state_var: {'scalars': ['Ip']} - directly modifies plasma current scalar
        
    Example:
        >>> ip_action = IpAction()
        >>> ip_action.set_values([1.5e6])  # 1.5 MA plasma current
    """
    name = "Ip"
    dimension = 1
    default_min = [_MIN_IP_AMPS] # TORAX requirements
    default_max = [np.inf]
    config_mapping = {('profile_conditions', 'Ip'): 0}
    state_var = {'scalars': ['Ip']}


class VloopAction(Action):
    """
    Example action for controlling loop voltage at the last closed flux surface.
    
    This action controls the loop voltage parameter (v_loop_lcfs) in TORAX
    simulations. It is a single-parameter action with non-negative bounds.
    
    Class Attributes:
        name: "V_loop"
        dimension: 1 (single parameter)
        default_min: [0.0]
        default_max: [np.inf]
        config_mapping: Maps to ('profile_conditions', 'v_loop_lcfs')
        state_var: {'scalars': ['v_loop_lcfs']} - directly modifies loop voltage scalar
        
    Example:
        >>> vloop_action = VloopAction()
        >>> vloop_action.set_values([2.5])  # 2.5 V loop voltage
    """
    name = "V_loop"
    dimension = 1
    default_min = [0.0]
    default_max = [np.inf]
    config_mapping = {('profile_conditions', 'v_loop_lcfs'): 0}
    state_var = {'scalars': ['v_loop_lcfs']}


class EcrhAction(Action):
    """
    Example action for controlling Electron Cyclotron Resonance Heating (ECRH).
    
    This action controls three ECRH parameters: total power, Gaussian location,
    and Gaussian width of the heating profile.
    
    Class Attributes:
        name: "ECRH"
        dimension: 3 (power, location, width)
        default_min: [0.0, 0.0, 0.0]
        default_max: [np.inf, np.inf, np.inf]
        config_mapping: Maps to ECRH source parameters
        state_var: {'scalars': ['P_ecrh_e']} -
                   modifies total electron-cyclotron power scalar
        
    Parameters:
        - Index 0: Total power (P_total) in Watts
        - Index 1: Gaussian location (gaussian_location) - normalized radius [0,1]
        - Index 2: Gaussian width (gaussian_width) - profile width parameter
    
    Example:
        >>> ecrh_action = EcrhAction()
        >>> ecrh_action.set_values([5e6, 0.3, 0.1])  # 5MW, r/a=0.3, width=0.1
    """
    name = "ECRH"
    dimension = 3  # power, location, width
    default_min = [0.0, 0.0, 0.01]
    default_max = [np.inf, 1.0, np.inf]  
    config_mapping = {
        ('sources', 'ecrh', 'P_total'): 0,
        ('sources', 'ecrh', 'gaussian_location'): 1,
        ('sources', 'ecrh', 'gaussian_width'): 2
    }
    state_var = {'scalars': ['P_ecrh_e']}


class NbiAction(Action):
    """
    Example action for controlling Neutral Beam Injection (NBI).
    
    This action controls four NBI parameters: heating power, current drive power,
    Gaussian location, and Gaussian width. Both heating and current drive
    components share the same spatial profile (location and width).
    
    Class Attributes:
        name: "NBI"
        dimension: 4 (heating power, current power, location, width)
        default_min: [0.0, 0.0, 0.0, 0.01]
        default_max: [np.inf, np.inf, 1.0, np.inf]
        config_mapping: Maps to generic heat and current source parameters in TORAX configuration
        state_var: {'scalars': ['P_aux_generic_total', 'I_aux_generic']} -
                   modifies total auxiliary power and current scalars

    Parameters:
        - Index 0: Heating power (generic_heat P_total) in Watts
        - Index 1: Current drive power (generic_current I_generic) in Amperes
        - Index 2: Gaussian location (shared by heat and current) - normalized radius [0,1]
        - Index 3: Gaussian width (shared by heat and current) - profile width parameter
    
    Example:
        >>> nbi_action = NbiAction()
        >>> nbi_action.set_values([10e6, 2e6, 0.4, 0.2])
        >>> # 10MW heating, 2MA current drive, r/a=0.4, width=0.2
    """
    name = "NBI"
    dimension = 4  # heating power, current power, location, width
    default_min = [0.0, 0.0, 0.0, 0.01]
    default_max = [np.inf, np.inf, 1.0, np.inf]
    config_mapping = {
        ('sources', 'generic_heat', 'P_total'): 0,
        ('sources', 'generic_current', 'I_generic'): 1,
        ('sources', 'generic_heat', 'gaussian_location'): 2,
        ('sources', 'generic_heat', 'gaussian_width'): 3,
        ('sources', 'generic_current', 'gaussian_location'): 2,  # Shared location
        ('sources', 'generic_current', 'gaussian_width'): 3,     # Shared width
    }
    state_var = {'scalars': ['P_aux_generic_total', 'I_aux_generic']}<|MERGE_RESOLUTION|>--- conflicted
+++ resolved
@@ -276,17 +276,10 @@
                 d = d[key]
 
             key = dict_path[-1]
-<<<<<<< HEAD
-            if time == 0:
-                #Check there is no value associated to the existing key
-                if (d[key] != {} or d[key] != {0: 0}) and warning:
-                    logger.warning(f" overwriting existing value for key: {key}")
-=======
             # Handle the case of the initial condition
             if time == "init":
                 # Check if there is no value associated to the existing key
                 if (d[key] != {}):
->>>>>>> 94d53cb1
                     if isinstance(d[key], (float, int)):
                         self.values[idx] = d[key]
                     elif isinstance(d[key], dict):
@@ -296,16 +289,10 @@
                             pos = d[key][0].index(0)
                         elif isinstance(d[key][0], np.ndarray):
                             pos = np.where(d[key][0] == 0)[0][0]
-<<<<<<< HEAD
-                        self.values[idx] = d[key][1][pos]
-                # Always assign a scalar (not a list) for each dimension
-=======
-                        print(key, d[key], d[key][0])
                         self.values[idx] = d[key][1][pos]
                     logger.debug(f" using {self.values[idx]} as initial condition for key: {key}")
                 else:
                     logger.warning(f" using the lower bound {self.values[idx]} of {key} as initial condition. Consider providing one in the configuration file.")
->>>>>>> 94d53cb1
                 d[key] = ({0: self.values[idx]}, "STEP")
             else:
                 d[key][0].update({time: self.values[idx]})
